--- conflicted
+++ resolved
@@ -2758,15 +2758,14 @@
      (read-directory-name "Git repository: "
                           (or (magit-get-top-dir) default-directory)))))
 
-<<<<<<< HEAD
 (defun magit-list-repos ()
   (--mapcat (magit-list-repos* it magit-repository-directories-depth)
             magit-repository-directories))
 
 (defun magit-list-repos* (directory depth)
-  (cond ((file-exists-p (expand-file-name ".git" directory))
+  (cond ((file-readable-p (expand-file-name ".git" directory))
          (list directory))
-        ((> depth 0)
+        ((and (> depth 0) (file-accessible-directory-p directory))
          (cl-loop for file in (directory-files directory t "^[^.]" t)
                   when (file-directory-p file)
                   append (magit-list-repos* file (1- depth))))))
@@ -2775,33 +2774,6 @@
   (let (result (dict (make-hash-table :test 'equal)))
     (dolist (a (delete-dups alist))
       (puthash (car a) (cons (cdr a) (gethash (car a) dict)) dict))
-=======
-(defun magit-list-repos (dirs)
-  (magit-list-repos-remove-conflicts
-   (cl-loop for dir in dirs
-            append (cl-loop for repo in
-                            (magit-list-repos* dir magit-repo-dirs-depth)
-                    collect (cons (file-name-nondirectory repo) repo)))))
-
-(defun magit-list-repos* (dir depth)
-  "Return a list of repos found in DIR, recursing up to DEPTH levels deep."
-  (if (file-readable-p (expand-file-name ".git" dir))
-      (list (expand-file-name dir))
-    (and (> depth 0)
-         (file-accessible-directory-p dir)
-         (not (member (file-name-nondirectory dir)
-                      '(".." ".")))
-         (cl-loop for entry in (directory-files dir t nil t)
-                  append (magit-list-repos* entry (1- depth))))))
-
-(defun magit-list-repos-remove-conflicts (alist)
-  (let ((dict (make-hash-table :test 'equal))
-        (alist (delete-dups alist))
-        (result nil))
-    (dolist (a alist)
-      (puthash (car a) (cons (cdr a) (gethash (car a) dict))
-               dict))
->>>>>>> f68c2e5e
     (maphash
      (lambda (key value)
        (if (= (length value) 1)
