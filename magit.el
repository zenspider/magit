--- conflicted
+++ resolved
@@ -1672,17 +1672,10 @@
 	       (magit-need-refresh magit-process-client-buffer))))
       (or successp
 	  noerror
-<<<<<<< HEAD
-	  (error 
-	   (or (save-excursion
-		 (set-buffer (get-buffer magit-process-buffer-name))
-		 (when (re-search-backward 
-=======
 	  (error
 	   (or (save-excursion
 		 (set-buffer (get-buffer magit-process-buffer-name))
 		 (when (re-search-backward
->>>>>>> 65e328c5
 			(concat "^error: \\(.*\\)" paragraph-separate) nil t)
 		   (match-string 1)))
 	       "Git failed")))
