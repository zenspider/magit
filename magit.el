;;; magit.el --- control Git from Emacs

;; Copyright (C) 2008-2014  The Magit Project Developers
;;
;; For a full list of contributors, see the AUTHORS.md file
;; at the top-level directory of this distribution and at
;; https://raw.github.com/magit/magit/master/AUTHORS.md

;; Author: Marius Vollmer <marius.vollmer@gmail.com>
;; Maintainer: Jonas Bernoulli <jonas@bernoul.li>
;; Former-Maintainers:
;;	Nicolas Dudebout  <nicolas.dudebout@gatech.edu>
;;	Peter J. Weisberg <pj@irregularexpressions.net>
;;	Phil Jackson      <phil@shellarchive.co.uk>
;;	Rémi Vanicat      <vanicat@debian.org>
;;	Yann Hodique      <yann.hodique@gmail.com>

;; Keywords: vc tools
;; Package: magit
;; Package-Requires: ((cl-lib "0.3") (dash "2.6.0") (git-commit-mode "0.14.0") (git-rebase-mode "0.14.0") (with-editor "0"))

;; Magit requires at least GNU Emacs 23.2 and Git 1.7.2.5.
;; These are the versions shipped by Debian oldstable (6.0, Squeeze).

;; Magit is free software; you can redistribute it and/or modify it
;; under the terms of the GNU General Public License as published by
;; the Free Software Foundation; either version 3, or (at your option)
;; any later version.
;;
;; Magit is distributed in the hope that it will be useful, but WITHOUT
;; ANY WARRANTY; without even the implied warranty of MERCHANTABILITY
;; or FITNESS FOR A PARTICULAR PURPOSE.  See the GNU General Public
;; License for more details.
;;
;; You should have received a copy of the GNU General Public License
;; along with Magit.  If not, see <http://www.gnu.org/licenses/>.

;;; Commentary:

;; Invoking the magit-status function will show a buffer with the
;; status of the current git repository and its working tree.  That
;; buffer offers key bindings for manipulating the status in simple
;; ways.
;;
;; The status buffer mainly shows the difference between the working
;; tree and the index, and the difference between the index and the
;; current HEAD.  You can add individual hunks from the working tree
;; to the index, and you can commit the index.
;;
;; See the Magit User Manual for more information.

;;; Code:
;;;; Dependencies

(when (version< emacs-version "23.2")
  (error "Magit requires at least GNU Emacs 23.2"))

(require 'git-commit-mode)
(require 'git-rebase-mode)
(require 'with-editor)

(require 'magit-popup)

(require 'ansi-color)
(require 'autorevert)
(require 'cl-lib)
(require 'dash)
(require 'diff-mode)
(require 'epa)
(require 'format-spec)
(require 'grep)
(require 'help-mode)
(require 'ring)
(require 'server)
(require 'tramp)
(require 'view)

(eval-when-compile
  (require 'dired)
  (require 'dired-x)
  (require 'ediff)
  (require 'eshell)
  (require 'ido)
  (require 'package nil t)
  (require 'view))

;;;; Declarations

(declare-function dired-jump 'dired-x)
(declare-function dired-uncache 'dired)
(declare-function ediff-cleanup-mess 'ediff)
(declare-function eshell-parse-arguments 'eshell)
(declare-function ido-completing-read 'ido)
(declare-function iswitchb-read-buffer 'iswitchb)
(declare-function package-desc-vers 'package)
(declare-function package-desc-version 'package)
(declare-function package-version-join 'package)

(defvar iswitchb-temp-buflist)
(defvar package-alist)

(defvar magit-log-buffer-name)
(defvar magit-reflog-buffer-name)
(defvar magit-refresh-args)
(defvar magit-stash-buffer-name)
(defvar magit-status-buffer-name)
(defvar magit-this-process)

;;;; Compatibility

(eval-and-compile
  ;; Added in Emacs 24.1
  (unless (fboundp 'run-hook-wrapped)
    (defun run-hook-wrapped  (hook wrap-function &rest args)
      "Run HOOK, passing each function through WRAP-FUNCTION.
I.e. instead of calling each function FUN directly with arguments ARGS,
it calls WRAP-FUNCTION with arguments FUN and ARGS.
As soon as a call to WRAP-FUNCTION returns non-nil, `run-hook-wrapped'
aborts and returns that value."
      (when (boundp hook)
        (let ((fns (symbol-value hook)))
          (apply 'run-hook-wrapped-1 hook
                 (if (functionp fns) (list fns) fns)
                 wrap-function args)))))

    (defun run-hook-wrapped-1 (hook fns wrap-function &rest args)
      (cl-loop for fn in fns
               if (and (eq fn t)
                       (local-variable-p hook)
                       (default-boundp hook)
                       (apply 'run-hook-wrapped-1 nil
                              (default-value hook) wrap-function args))
               return it
               else if (and (functionp fn) (apply wrap-function fn args))
               return it))
  )


;;; Settings
;;;; Custom Groups

(defgroup magit nil
  "Controlling Git from Emacs."
  :group 'tools)

(defgroup magit-process nil
  "Git and other external processes used by Magit."
  :group 'magit)

(defgroup magit-popups nil
  "Command console popups provided by Magit."
  :group 'magit)

(defgroup magit-modes nil
  "Modes used or provided by Magit."
  :group 'magit)

(defgroup magit-status nil
  "Inspect and manipulate Git repositories."
  :group 'magit-modes)

(defgroup magit-diff nil
  "Inspect and manipulate Git diffs."
  :group 'magit-modes)

(defgroup magit-commit nil
  "Inspect and manipulate Git commits."
  :group 'magit-modes)

(defgroup magit-log nil
  "Inspect and manipulate Git history."
  :group 'magit-modes)

(defgroup magit-extensions nil
  "Extensions to Magit."
  :group 'magit)

(defgroup magit-wip nil
  "Git-Wip support for Magit."
  :group 'magit-extensions)

(defgroup magit-faces nil
  "Faces used by Magit."
  :group 'magit
  :group 'faces)

(custom-add-to-group 'magit-popup  'magit-popups      'custom-group)
(custom-add-to-group 'magit-popups 'magit-popup       'custom-group)
(custom-add-to-group 'magit-modes  'magit-popup       'custom-group)
(custom-add-to-group 'magit-faces  'magit-popup-faces 'custom-group)

(when (featurep 'gitattributes-mode)
  (custom-add-to-group 'magit-modes 'gitattributes-mode 'custom-group))
(when (featurep 'gitconfig-mode)
  (custom-add-to-group 'magit-modes 'gitconfig-mode 'custom-group))
(when (featurep 'gitignore-mode)
  (custom-add-to-group 'magit-modes 'gitignore-mode 'custom-group))

(custom-add-to-group 'magit-modes   'git-commit       'custom-group)
(custom-add-to-group 'magit-faces   'git-commit-faces 'custom-group)
(custom-add-to-group 'magit-modes   'git-rebase       'custom-group)
(custom-add-to-group 'magit-faces   'git-rebase-faces 'custom-group)
(custom-add-to-group 'magit-process 'with-editor      'custom-group)

(custom-add-to-group 'magit 'vc-follow-symlinks 'custom-variable)

;;;; Custom Options
;;;;; Processes

(defcustom magit-git-executable
  (or (and (eq system-type 'windows-nt)
           ;; On Windows asking for "git" from $PATH might also return
           ;; a "git.exe" or "git.cmd".  Using "bin/git.exe" directly
           ;; is faster than using one of the wrappers "cmd/git.exe"
           ;; or "cmd/git.cmd".  The wrappers are likely to come
           ;; earlier on $PATH, and so we have to exlicitly use
           ;; the former.
           (let ((exe (executable-find "git.exe")))
             (when exe
               (let ((alt (directory-file-name (file-name-directory exe))))
                 (if (and (equal (file-name-nondirectory alt) "cmd")
                          (setq alt (expand-file-name
                                     (convert-standard-filename "bin/git.exe")
                                     (file-name-directory alt)))
                          (file-executable-p alt))
                     alt
                   exe)))))
      (executable-find "git") "git")
  "The Git executable used by Magit."
  :group 'magit-process
  :type 'string)

(defcustom magit-git-standard-options '("--no-pager")
  "Standard options when running Git.
Be careful what you add here, especially if you are using
tramp to connect to servers with ancient Git versions."
  :group 'magit-process
  :type '(repeat string))

(defcustom magit-success-executable "true"
  "The executable which always succeeds.
An executable, such as \"true\", which does
nothing but return with a zero exit status."
  :package-version '(magit . "2.1.0")
  :group 'magit-process
  :type 'string)

(defcustom magit-process-connection-type (not (eq system-type 'cygwin))
  "Connection type used for the git process.

If nil, use pipes: this is usually more efficient, and works on Cygwin.
If t, use ptys: this enables magit to prompt for passphrases when needed."
  :group 'magit-process
  :type '(choice (const :tag "pipe" nil)
                 (const :tag "pty" t)))

(defcustom magit-process-popup-time -1
  "Popup the process buffer if a command takes longer than this many seconds."
  :group 'magit-process
  :type '(choice (const :tag "Never" -1)
                 (const :tag "Immediately" 0)
                 (integer :tag "After this many seconds")))

(defcustom magit-process-log-max 32
  "Maximum number of sections to keep in a process log buffer.
When adding a new section would go beyond the limit set here,
then the older half of the sections are remove.  Sections that
belong to processes that are still running are never removed."
  :package-version '(magit . "2.1.0")
  :group 'magit-process
  :type 'integer)

(defcustom magit-process-quote-curly-braces
  (and (eq system-type 'windows-nt)
       (let ((case-fold-search t))
         (string-match-p "cygwin" magit-git-executable))
       t)
  "Whether curly braces should be quoted when calling git.
This may be necessary when using Windows.  On all other system
types this must always be nil.

We are not certain when quoting is needed, but it appears it is
needed when using Cygwin Git but not when using stand-alone Git.
The default value is set based on that assumptions.  If this
turns out to be wrong you can customize this option but please
also comment on issue #816."
  :package-version '(magit . "2.1.0")
  :group 'magit-process
  :set-after '(magit-git-executable)
  :type 'boolean)

(defcustom magit-process-yes-or-no-prompt-regexp
  " [\[(]\\([Yy]\\(?:es\\)?\\)[/|]\\([Nn]o?\\)[\])] ?[?:] ?$"
  "Regexp matching Yes-or-No prompts of git and its subprocesses."
  :package-version '(magit . "2.1.0")
  :group 'magit-process
  :type 'regexp)

(defcustom magit-process-password-prompt-regexps
  '("^\\(Enter \\)?[Pp]assphrase\\( for \\(RSA \\)?key '.*'\\)?: ?$"
    "^\\(Enter \\)?[Pp]assword\\( for '.*'\\)?: ?$"
    "^.*'s password: ?$"
    "^Yubikey for .*: ?$")
  "List of regexps matching password prompts of git and its subprocesses."
  :package-version '(magit . "2.1.0")
  :group 'magit-process
  :type '(repeat (regexp)))

(defcustom magit-process-username-prompt-regexps
  '("^Username for '.*': ?$")
  "List of regexps matching username prompts of git and its subprocesses."
  :package-version '(magit . "2.1.0")
  :group 'magit-process
  :type '(repeat (regexp)))

;;;;; Staging

(defcustom magit-stage-all-confirm t
  "Whether to require confirmation before staging all changes.
This reduces the risk of accidentally losing the index.  If
nothing at all is staged yet, then always stage without requiring
confirmation, because it can be undone without the risk of losing
a carefully crafted index."
  :package-version '(magit . "2.1.0")
  :group 'magit
  :type 'boolean)

(defcustom magit-unstage-all-confirm t
  "Whether to require confirmation before unstaging all changes.
This reduces the risk of accidentally losing of the index.  If
there are no staged changes at all, then always unstage without
confirmation, because it can be undone without the risk of losing
a carefully crafted index."
  :package-version '(magit . "2.1.0")
  :group 'magit
  :type 'boolean)

(defcustom magit-revert-item-confirm t
  "Require acknowledgment before reverting an item."
  :group 'magit
  :type 'boolean)

(defcustom magit-save-some-buffers t
  "Whether certain commands save modified buffers before running.

nil        don't save buffers.
t          ask which buffers to save.
`dontask'  save all buffers without asking."
  :group 'magit
  :type '(choice (const :tag "Never" nil)
                 (const :tag "Ask" t)
                 (const :tag "Save without asking" dontask)))

(defcustom magit-save-some-buffers-predicate
  'magit-save-buffers-predicate-tree-only
  "A predicate function to decide whether to save a buffer.

Used by function `magit-save-some-buffers' when the variable of
the same name is non-nil."
  :group 'magit
  :type '(radio (function-item magit-save-buffers-predicate-tree-only)
                (function-item magit-save-buffers-predicate-all)
                (function :tag "Other")))

(defcustom magit-rewrite-inclusive t
  "Whether magit includes the selected base commit in a rewrite operation.

t means both the selected commit as well as any subsequent
commits will be rewritten.  This is magit's default behaviour,
equivalent to 'git rebase -i ${REV}~1'

  A'---B'---C'---D'
  ^

nil means the selected commit will be literally used as 'base',
so only subsequent commits will be rewritten.  This is consistent
with git-rebase, equivalent to 'git rebase -i ${REV}', yet more
cumbersome to use from the status buffer.

  A---B'---C'---D'
  ^"
  :group 'magit
  :type '(choice (const :tag "Always" t)
                 (const :tag "Never" nil)
                 (const :tag "Ask"   ask)))

;;;;; Highlighting

(defun magit-set-variable-and-refresh (symbol value)
  "Set SYMBOL to VALUE and call `magit-refresh-all'."
  (set-default symbol value)
  ;; If magit isn't fully loaded yet no buffer that might
  ;; need refreshing can exist and we can take a shortcut.
  ;; We also don't want everything to repeatedly refresh
  ;; when evaluating this file.
  (when (and (featurep 'magit) (not buffer-file-name))
    (magit-refresh-all)))

(defcustom magit-highlight-whitespace t
  "Specify where to highlight whitespace errors.
See `magit-highlight-trailing-whitespace',
`magit-highlight-indentation'.  The symbol t means in all diffs,
`status' means only in the status buffer, and nil means nowhere."
  :group 'magit
  :set 'magit-set-variable-and-refresh
  :type '(choice (const :tag "Always" t)
                 (const :tag "Never" nil)
                 (const :tag "In status buffer" status)))

(defcustom magit-highlight-trailing-whitespace t
  "Whether to highlight whitespace at the end of a line in diffs.
Used only when `magit-highlight-whitespace' is non-nil."
  :group 'magit
  :set 'magit-set-variable-and-refresh
  :type 'boolean)

(defcustom magit-highlight-indentation nil
  "Highlight the \"wrong\" indentation style.
Used only when `magit-highlight-whitespace' is non-nil.

The value is a list of cons cells.  The car is a regular
expression, and the cdr is the value that applies to repositories
whose directory matches the regular expression.  If more than one
item matches, then the *last* item in the list applies.  So, the
default value should come first in the list.

If the value is `tabs', highlight indentation with tabs.  If the
value is an integer, highlight indentation with at least that
many spaces.  Otherwise, highlight neither."
  :group 'magit
  :set 'magit-set-variable-and-refresh
  :type `(repeat (cons (string :tag "Directory regexp")
                       (choice (const :tag "Tabs" tabs)
                               (integer :tag "Spaces" :value ,tab-width)
                               (const :tag "Neither" nil))))) ;^FIXME

(defcustom magit-item-highlight-face 'magit-item-highlight
  "The face used to highlight the current section.

By default the highlighting of the current section is done using
the background color specified by face `magit-item-highlight'.

If you don't want to use the background to do the highlighting,
this *might* by as easy as customizing that face.  However if you
are using a theme, which in turn sets the background color of
that face then, due to limitations in face inheritance when using
themes, you might be forced to use another face.

Unfortunately it is only possible to override a face attribute,
set by a theme, but not to drop it entirely.  This means that one
has to explicitly use the `default' background color, to make it
appear *as if* the background wasn't used.

One reason you might want to *not* use the background, is that
doing so forces the use of overlays for parts of diffs and for
refnames.  Using overlays potentially degrades performance when
generating large diffs.  Also see option `magit-use-overlays'."
  :package-version '(magit . "2.1.0")
  :group 'magit
  :group 'magit-faces
  :type '(choice (const magit-item-highlight)
                 (const bold)
                 (face  :tag "Other face")
                 (const :tag "Don't highlight" nil)))

(defcustom magit-use-overlays
  (not (eq magit-item-highlight-face 'bold))
  "Whether to use overlays to highlight various diff components.

This has to be non-nil if the current section is highlighted by
changing the background color.  Otherwise background colors that
hold semantic meaning, like that of the added and removed lines
in diffs, as well as section headings, would be shadowed by the
highlighting.

To select the face used for highlighting customize the option
`magit-item-highlight-face'.  If you set that to `bold' or some
other face that does not use the background then you can set this
option to nil.  Doing so could potentially improve performance
when generating large diffs."
  :package-version '(magit . "2.1.0")
  :group 'magit
  :group 'magit-faces
  :set-after '(magit-item-highlight-face)
  :type 'boolean)

(define-obsolete-variable-alias 'magit-diff-use-overlays
  'magit-use-overlays "2.1.0")

;;;;; Completion

(defcustom magit-completing-read-function 'magit-builtin-completing-read
  "Function to be called when requesting input from the user."
  :group 'magit
  :type '(radio (function-item magit-builtin-completing-read)
                (function-item magit-ido-completing-read)
                (function-item magit-iswitchb-completing-read)
                (function :tag "Other")))

(defcustom magit-repo-dirs nil
  "Directories containing Git repositories.
Magit will look into these directories for Git repositories and
offer them as choices for `magit-status'."
  :group 'magit
  :type '(repeat string))

(defcustom magit-repo-dirs-depth 3
  "The maximum depth to look for Git repos.
When looking for a Git repository below the directories in
`magit-repo-dirs', Magit will only descend this many levels
deep."
  :group 'magit
  :type 'integer)

;;;;; Modes
;;;;;; Common

(defcustom magit-mode-hook '(magit-load-config-extensions)
  "Hook run when entering a Magit mode derived mode."
  :group 'magit-modes
  :type 'hook
  :options '(magit-load-config-extensions))

(defcustom magit-show-xref-buttons '(magit-diff-mode magit-commit-mode)
  "List of modes whose buffers should contain history buttons.
Currently only `magit-diff-mode' and `magit-commit-mode' are
supported."
  :package-version '(magit . "2.1.0")
  :group 'magit-modes
  :type '(repeat (choice (const magit-diff-mode)
                         (const magit-commit-mode))))

(defcustom magit-show-child-count nil
  "Whether to append the number of childen to section headings."
  :package-version '(magit . "2.1.0")
  :group 'magit-modes
  :type 'boolean)

(defvar magit-status-line-align-to 9)

(defcustom magit-restore-window-configuration nil
  "Whether quitting a Magit buffer restores previous window configuration.

Function `magit-mode-display-buffer' is used to display and
select Magit buffers.  Unless the buffer was already displayed in
a window of the selected frame it also stores the previous window
configuration.  If this option is non-nil that configuration will
later be restored by `magit-mode-quit-window', provided the
buffer has not since been displayed in another frame.

This works best when only two windows are usually displayed in a
frame.  If this isn't the case setting this to t might often lead
to undesirable behaviour.  Also quitting a Magit buffer while
another Magit buffer that was created earlier is still displayed
will cause that buffer to be hidden, which might or might not be
what you want."
  :package-version '(magit . "2.1.0")
  :group 'magit-modes
  :type 'boolean)

(defcustom magit-refs-namespaces
  '(("^\\(HEAD\\)$"              magit-log-head-label-head nil)
    ("^refs/tags/\\(.+\\)"       magit-log-head-label-tags nil)
    ("^refs/heads/\\(.+\\)"      magit-log-head-label-local nil)
    ("^refs/remotes/\\(.+\\)"    magit-log-head-label-remote nil)
    ("^refs/bisect/\\(bad\\)"    magit-log-head-label-bisect-bad nil)
    ("^refs/bisect/\\(skip.*\\)" magit-log-head-label-bisect-skip nil)
    ("^refs/bisect/\\(good.*\\)" magit-log-head-label-bisect-good nil)
    ("^refs/wip/\\(.+\\)"        magit-log-head-label-wip nil)
    ("^refs/patches/\\(.+\\)"    magit-log-head-label-patches nil)
    ("^\\(bad\\):"               magit-log-head-label-bisect-bad nil)
    ("^\\(skip\\):"              magit-log-head-label-bisect-skip nil)
    ("^\\(good\\):"              magit-log-head-label-bisect-good nil)
    ("\\(.+\\)"                  magit-log-head-label-default nil))
  "How different refs should be formatted for display.

Each entry controls how a certain type of ref is displayed, and
has the form (REGEXP FACE FORMATTER).  REGEXP is a regular
expression used to match full refs.  The first entry whose REGEXP
matches the reference is used.  The first regexp submatch becomes
the \"label\" that represents the ref and is propertized with
font FONT.  If FORMATTER is non-nil it should be a function that
takes two arguments, the full ref and the face.  It is supposed
to return a propertized label that represents the ref.

Currently this variable is only used in logs and the branch
manager but it will be used in more places in the future."
  :package-version '(magit . "2.1.0")
  :group 'magit-modes
  :type '(repeat
          (list regexp
                face
                (choice (const :tag "first submatch is label" nil)
                        (function :tag "format using function")))))

;;;;;; Status

(defcustom magit-status-sections-hook
  '(magit-insert-status-local-line
    magit-insert-status-remote-line
    magit-insert-status-head-line
    magit-insert-status-tags-line
    magit-insert-status-merge-line
    magit-insert-status-rebase-lines
    magit-insert-empty-line
    magit-insert-rebase-sequence
    magit-insert-bisect-output
    magit-insert-bisect-rest
    magit-insert-bisect-log
    magit-insert-stashes
    magit-insert-untracked-files
    magit-insert-unstaged-changes
    magit-insert-staged-changes
    magit-insert-unpulled-commits
    magit-insert-unpushed-commits)
  "Hook run to insert sections into the status buffer.

This option allows reordering the sections and adding sections
that are by default displayed in other Magit buffers.  Doing the
latter is currently not recommended because not all functions
that insert sections have been adapted yet.  Only inserters that
take no argument can be used and some functions exist that begin
with the `magit-insert-' prefix but do not insert a section.

Note that there are already plans to improve this and to add
similar hooks for other Magit modes."
  :package-version '(magit . "2.1.0")
  :group 'magit-status
  :type 'hook)

(defcustom magit-status-buffer-switch-function 'pop-to-buffer
  "Function for `magit-status' to use for switching to the status buffer.

The function is given one argument, the status buffer."
  :group 'magit-status
  :type '(radio (function-item switch-to-buffer)
                (function-item pop-to-buffer)
                (function :tag "Other")))

(defcustom magit-status-show-sequence-help t
  "Whether to show instructions on how to proceed a stopped action.
When this is non-nil and a commit failed to apply during a merge
or rebase, then show instructions on how to continue."
  :package-version '(magit . "2.1.0")
  :group 'magit-status
  :type 'boolean)

(defcustom magit-status-tags-line-subject 'head
  "Whether tag or head is the subject on tags line in status buffer.

This controls how the words \"ahead\" and \"behind\" are used on
the tags line in the status buffer.  The tags line does not
actually display complete sentences, but when thinking about when
to use which term, it helps imagining it did.  This option
controls whether the tag names should be considered the subjects
or objects in these sentences.

`tag'   The previous tag is *behind* HEAD by N commits.
        The next tag is *ahead* of HEAD by N commits.
`head'  HEAD is *ahead* of the previous tag by N commits.
        HEAD is *behind* the next tag by N commits.

If the value is `tag' the commit counts are fontified; otherwise
they are not (due to semantic considerations)."
  :package-version '(magit . "2.1.0")
  :group 'magit-status
  :type '(choice (const :tag "tags are the subjects" tag)
                 (const :tag "head is the subject" head)))

;;;;;; Diff

(defcustom magit-show-diffstat t
  "Whether to show diffstat in diff and commit buffers."
  :package-version '(magit . "2.1.0")
  :group 'magit-diff
  :group 'magit-commit
  :type 'boolean)

(defcustom magit-diff-options nil
  ""
  :group 'magit
  :type 'sexp)

(put 'magit-diff-options 'permanent-local t)

<<<<<<< HEAD
(defcustom magit-diff-auto-show
  '(commit stage-all log-oneline log-select)
  "Whether to automatically show relevant diff.

When this option is non-nil certain operations cause the relevant
changes to be displayed automatically.

`commit'
`stage-all'
`log-oneline'
`log-follow'
`log-select'

In the event that expanding very large patches takes a long time
\\<global-map>\\[keyboard-quit] can be used to abort that step.
This is especially useful when you would normally not look at the
changes, e.g. because you are committing some binary files."
  :package-version '(magit . "2.1.0")
=======
;; This variable is only a temporary hack.  Eventually it
;; will be possible to set these arguments in the diff popup.
(defvar magit-diff-extra-options '("-M" "-C"))

(defcustom magit-show-diffstat t
  "Whether to show diffstat in diff and commit buffers."
  :package-version '(magit . "2.0.0")
>>>>>>> d867fa35
  :group 'magit-diff
  :type 'sexp)

(defcustom magit-diff-refine-hunk nil
  "Show fine (word-granularity) differences within diff hunks.

There are three possible settings:

nil    never show fine differences
t      show fine differences for the selected diff hunk only
`all'  show fine differences for all displayed diff hunks"
  :group 'magit-diff
  :type '(choice (const :tag "Never" nil)
                 (const :tag "Selected only" t)
                 (const :tag "All" all))
  :set 'magit-set-variable-and-refresh)

;;;;;; Commit

(defcustom magit-commit-ask-to-stage t
  "Whether to ask to stage everything when committing and nothing is staged."
  :package-version '(magit . "2.1.0")
  :group 'magit-commit
  :type 'boolean)

(defcustom magit-commit-extend-override-date nil
  "Whether using `magit-commit-extend' changes the committer date."
  :package-version '(magit . "2.1.0")
  :group 'magit-commit
  :type 'boolean)

(defcustom magit-commit-reword-override-date nil
  "Whether using `magit-commit-reword' changes the committer date."
  :package-version '(magit . "2.1.0")
  :group 'magit-commit
  :type 'boolean)

(defcustom magit-commit-squash-confirm t
  "Whether the commit targeted by squash and fixup has to be confirmed.
When non-nil then the commit at point (if any) is used as default
choice, otherwise it has to be confirmed.  This option only
affects `magit-commit-squash' and `magit-commit-fixup'.  The
\"instant\" variants always require confirmation because making
an error while using those is harder to recover from."
  :package-version '(magit . "2.1.0")
  :group 'magit-commit
  :type 'boolean)

;;;;;; Log

(defcustom magit-log-auto-more nil
  "Insert more log entries automatically when moving past the last entry.

Only considered when moving past the last entry with
`magit-goto-*-section' commands."
  :group 'magit-log
  :type 'boolean)

(defcustom magit-log-cutoff-length 100
  "The maximum number of commits to show in the log and whazzup buffers."
  :group 'magit-log
  :type 'integer)

(defcustom magit-log-infinite-length 99999
  "Number of log used to show as maximum for `magit-log-cutoff-length'."
  :group 'magit-log
  :type 'integer)

(defcustom magit-log-format-graph-function nil
  "Function used to format graphs in log buffers.
The function is called with one argument, the propertized graph
of a single line in as a string.  It has to return the formatted
string.  This option can also be nil, in which case the graph is
inserted as is."
  :package-version '(magit . "2.1.0")
  :group 'magit-log
  :type '(choice (const :tag "insert as is" nil)
                 function))

(defcustom magit-log-show-margin t
  "Whether to use a margin when showing `oneline' logs.
When non-nil the author name and date are displayed in the margin
of the log buffer if that contains a `oneline' log.  This can be
toggled temporarily using the command `magit-log-toggle-margin'."
  :package-version '(magit . "2.1.0")
  :group 'magit-log
  :type 'boolean)

(put 'magit-log-show-margin 'permanent-local t)

(defcustom magit-log-margin-spec '(25 nil magit-duration-spec)
  "How to format the margin for `oneline' logs.

When the log buffer contains a `oneline' log, then it optionally
uses the right margin to display the author name and author date.
This is also supported in the reflog buffer.

Logs that are shown together with other non-log information (e.g.
in the status buffer) are never accompanied by a margin.  The
same applies to `long' logs, in this case because that would be
redundant.

This option controls how that margin is formatted, the other
option affecting this is `magit-log-show-margin'; if that is nil
then no margin is displayed at all.  To toggle this temporarily
use the command `magit-log-show-margin'.

The value has the form (WIDTH CHARACTERP DURATION-SPEC).  The
width of the margin is controlled using WIDTH, an integer.  When
CHARACTERP is non-nil time units are shown as single characters,
otherwise the full name of the unit is displayed.  DURATION-SPEC
has to be a variable, its value controls which time units are
used, how many seconds they contain, and what their names are."
  :package-version '(magit . "2.1.0")
  :group 'magit-log
  :type '(list (integer  :tag "Margin width")
               (choice   :tag "Time unit style"
                         (const :tag "Character" t)
                         (const :tag "Word" nil))
               (variable :tag "Duration spec variable")))

(defcustom magit-duration-spec
  `((?Y "year"   "years"   ,(round (* 60 60 24 365.2425)))
    (?M "month"  "months"  ,(round (* 60 60 24 30.436875)))
    (?w "week"   "weeks"   ,(* 60 60 24 7))
    (?d "day"    "days"    ,(* 60 60 24))
    (?h "hour"   "hours"   ,(* 60 60))
    (?m "minute" "minutes" 60)
    (?s "second" "seconds" 1))
  "Units used to display durations in a human format.
The value is a list of time units, beginning with the longest.
Each element has the form ((CHAR UNIT UNITS SECONDS)..).  UNIT
is the time unit, UNITS is the plural of that unit.  CHAR is a
character that can be used as abbreviation and must be unique
amoung all elements.  SECONDS is the number of seconds in one
UNIT.  Also see option `magit-log-margin-spec'."
  :package-version '(magit . "2.1.0")
  :group 'magit-log
  :type '(repeat (list (character :tag "Unit character")
                       (string    :tag "Unit singular string")
                       (string    :tag "Unit plural string")
                       (integer   :tag "Seconds in unit"))))

(defcustom magit-ellipsis #x2026 ; "horizontal ellipsis"
  "Character appended to abreviated text.
Currently this is used only in the log margin, but might later
be used elsewhere too.  Filenames that were abbreviated by Git
are left as-is."
  :package-version '(magit . "2.1.0")
  :group 'magit-log
  :type 'character)

;;;;;; Others

(defcustom magit-auto-revert-mode-lighter " MRev"
  "String to display when Magit-Auto-Revert mode is active."
  :group 'magit-modes)

(define-minor-mode magit-auto-revert-mode
  "Toggle global Magit-Auto-Revert mode.
With prefix ARG, enable Magit-Auto-Revert mode if ARG is positive;
otherwise, disable it.  If called from Lisp, enable the mode if
ARG is omitted or nil.

Magit-Auto-Revert mode is a global minor mode that, after Magit
has run a Git command, reverts buffers associated with files that
have changed on disk and are tracked in the current Git repository."
  :group 'magit-modes
  :lighter magit-auto-revert-mode-lighter
  :global t
  :init-value t)

(defcustom magit-merge-warn-dirty-worktree t
  "Whether to issue a warning when attempting to start a merge in a dirty worktree."
  :package-version '(magit . "2.1.0")
  :group 'magit-modes
  :type 'boolean)

(defcustom magit-push-hook '(magit-push-dwim)
  "Hook run by `magit-push' to actually do the work.
See `magit-push' and `magit-push-dwim' for more information."
  :package-version '(magit . "2.1.0")
  :group 'magit-modes
  :type 'hook)

(defcustom magit-set-upstream-on-push nil
  "Whether `magit-push' may set upstream when pushing a branch.
This only applies if the branch does not have an upstream set yet.

nil        don't use --set-upstream.
t          ask if --set-upstream should be used.
`dontask'  always use --set-upstream.
`refuse'   refuse to push unless a remote branch has already been set."
  :group 'magit-modes
  :type '(choice (const :tag "Never" nil)
                 (const :tag "Ask" t)
                 (const :tag "Ask if not set" askifnotset)
                 (const :tag "Refuse" refuse)
                 (const :tag "Always" dontask)))

(defcustom magit-stash-snapshot-message-format
  "Snapshot taken at %Y-%m-%d %H:%M:%S"
  "Format for messages of snapshot stashes.
`format-time-string' to create the message from this format."
  :package-version '(magit . "2.1.0")
  :group 'magit-modes
  :type 'string)

(defcustom magit-wazzup-sections-hook
  '(magit-insert-wazzup-head-line
    magit-insert-empty-line
    magit-insert-wazzup-branches)
  "Hook run to insert sections into the wazzup buffer."
  :package-version '(magit . "2.1.0")
  :group 'magit-modes
  :type 'hook)

(defcustom magit-cherry-sections-hook
  '(magit-insert-cherry-head-line
    magit-insert-cherry-upstream-line
    magit-insert-cherry-help-lines
    magit-insert-empty-line
    magit-insert-cherry-commits)
  "Hook run to insert sections into the cherry buffer."
  :package-version '(magit . "2.1.0")
  :group 'magit-modes
  :type 'hook)

(defcustom magit-wip-commit-message "autosave %r"
  "Commit message for git-wip commits.

The following `format'-like specs are supported:
%r the relative filename of the file being saved, and
%a the absolute filename of the file being saved,
%t the absolute filename of the repository toplevel."
  :group 'magit-wip
  :type 'string)

(defcustom magit-wip-save-message "Wrote %a (wip)"
  "Message shown after updating a work-in-progress ref.

The following `format'-like specs are supported:
%r the relative filename of the file being saved, and
%a the absolute filename of the file being saved,
%t the absolute filename of the repository toplevel."
  :group 'magit-wip
  :type '(choice (const :tag "No message" nil)
                 (string :tag "Format")))

(defcustom magit-wip-save-mode-lighter " MWip"
  "Lighter for Magit-Wip-Save mode."
  :group 'magit-wip
  :type 'string)

(defcustom magit-wip-ref-format "refs/wip/%b"
  "Format of work-in-progress refs.

The format string has to begin with \"refs/PREFIX/\"
and end with a `format'-like spec, one of:
%b the short branch name, e.g. \"master\", or
%r the full refname, e.g. \"refs/heads/master\".

When `HEAD' is detached then \"HEAD\" is used for both %b and %r.
The use of %r is recommended but %b is used in the default value
for compatibilty with git-wip (https://github.com/bartman/git-wip)."
  :group 'magit-modes
  :type 'string)

;;;; Custom Faces

(defface magit-header
  '((t :inherit header-line))
  "Face for generic header lines.

Many Magit faces inherit from this one by default."
  :group 'magit-faces)

(defface magit-section-title
  '((t :inherit magit-header))
  "Face for section titles."
  :group 'magit-faces)

(defface magit-branch
  '((t :inherit magit-header))
  "Face for branches."
  :group 'magit-faces)

(defface magit-tag
  '((t :inherit magit-header))
  "Face for tags."
  :group 'magit-faces)

(defface magit-diff-file-header
  '((t :bold t))
  "Face for diff file header lines."
  :group 'magit-faces)

(defface magit-diff-hunk-header
  '((t :inherit diff-hunk-header))
  "Face for diff hunk header lines."
  :group 'magit-faces)

(defface magit-diff-add
  '((t :inherit diff-added))
  "Face for lines in a diff that have been added."
  :group 'magit-faces)

(defface magit-diff-del
  '((t :inherit diff-removed))
  "Face for lines in a diff that have been deleted."
  :group 'magit-faces)

(defface magit-diff-none
  '((t :inherit diff-context))
  "Face for lines in a diff that are unchanged."
  :group 'magit-faces)

(defface magit-diff-merge-current
  '((t :inherit font-lock-preprocessor-face))
  "Face for merge conflict marker 'current' line."
  :group 'magit-faces)

(defface magit-diff-merge-separator
  '((t :inherit font-lock-preprocessor-face))
  "Face for merge conflict marker seperator."
  :group 'magit-faces)

(defface magit-diff-merge-diff3-separator
  '((t :inherit font-lock-preprocessor-face))
  "Face for merge conflict marker seperator."
  :group 'magit-faces)

(defface magit-diff-merge-proposed
  '((t :inherit font-lock-preprocessor-face))
  "Face for merge conflict marker 'proposed' line."
  :group 'magit-faces)

(defface magit-log-graph
  '((((class color) (background light))
     :foreground "grey11")
    (((class color) (background dark))
     :foreground "grey80"))
  "Face for the graph element of the log output."
  :group 'magit-faces)

(defface magit-log-sha1
  '((((class color) (background light))
     :foreground "firebrick")
    (((class color) (background dark))
     :foreground "tomato"))
  "Face for the sha1 element of the log output."
  :group 'magit-faces)

(defface magit-log-author
  '((((class color) (background light))
     :foreground "firebrick")
    (((class color) (background dark))
     :foreground "tomato"))
  "Face for the author element of the log output."
  :group 'magit-faces)

(defface magit-log-date
  '((t))
  "Face for the date element of the log output."
  :group 'magit-faces)

(defface magit-log-message
  '((t))
  "Face for the message element of the log output."
  :group 'magit-faces)

(defface magit-cherry-unmatched
  '((t :foreground "cyan"))
  "Face for unmatched cherry commits.")

(defface magit-cherry-equivalent
  '((t :foreground "magenta"))
  "Face for equivalent cherry commits.")

(defface magit-item-highlight
  '((t :inherit secondary-selection))
  "Face for highlighting the current item."
  :group 'magit-faces)

(defface magit-log-head-label-bisect-good
  '((((class color) (background light))
     :box t
     :background "light green"
     :foreground "dark olive green")
    (((class color) (background dark))
     :box t
     :background "light green"
     :foreground "dark olive green"))
  "Face for good bisect refs."
  :group 'magit-faces)

(defface magit-log-head-label-bisect-skip
  '((((class color) (background light))
     :box t
     :background "light goldenrod"
     :foreground "dark goldenrod")
    (((class color) (background dark))
     :box t
     :background "light goldenrod"
     :foreground "dark goldenrod"))
  "Face for skipped bisect refs."
  :group 'magit-faces)

(defface magit-log-head-label-bisect-bad
  '((((class color) (background light))
     :box t
     :background "IndianRed1"
     :foreground "IndianRed4")
    (((class color) (background dark))
     :box t
     :background "IndianRed1"
     :foreground "IndianRed4"))
  "Face for bad bisect refs."
  :group 'magit-faces)

(defface magit-log-head-label-remote
  '((((class color) (background light))
     :box t
     :background "Grey85"
     :foreground "OliveDrab4")
    (((class color) (background dark))
     :box t
     :background "Grey11"
     :foreground "DarkSeaGreen2"))
  "Face for remote branch head labels shown in log buffer."
  :group 'magit-faces)

(defface magit-log-head-label-tags
  '((((class color) (background light))
     :box t
     :background "LemonChiffon1"
     :foreground "goldenrod4")
    (((class color) (background dark))
     :box t
     :background "LemonChiffon1"
     :foreground "goldenrod4"))
  "Face for tag labels shown in log buffer."
  :group 'magit-faces)

(defface magit-log-head-label-patches
  '((((class color) (background light))
     :box t
     :background "IndianRed1"
     :foreground "IndianRed4")
    (((class color) (background dark))
     :box t
     :background "IndianRed1"
     :foreground "IndianRed4"))
  "Face for Stacked Git patches."
  :group 'magit-faces)

(defface magit-whitespace-warning-face
  '((t :inherit trailing-whitespace))
  "Face for highlighting whitespace errors in Magit diffs."
  :group 'magit-faces)

(defface magit-log-head-label-local
  '((((class color) (background light))
     :box t
     :background "Grey85"
     :foreground "LightSkyBlue4")
    (((class color) (background dark))
     :box t
     :background "Grey13"
     :foreground "LightSkyBlue1"))
  "Face for local branch head labels shown in log buffer."
  :group 'magit-faces)

(defface magit-log-head-label-head
  '((((class color) (background light))
     :box t
     :background "Grey70"
     :foreground "Black")
    (((class color) (background dark))
     :box t
     :background "Grey20"
     :foreground "White"))
  "Face for working branch head labels shown in log buffer."
  :group 'magit-faces)

(defface magit-log-head-label-default
  '((((class color) (background light))
     :box t
     :background "Grey50")
    (((class color) (background dark))
     :box t
     :background "Grey50"))
  "Face for unknown ref labels shown in log buffer."
  :group 'magit-faces)

(defface magit-log-head-label-wip
  '((((class color) (background light))
     :box t
     :background "Grey95"
     :foreground "LightSkyBlue3")
    (((class color) (background dark))
     :box t
     :background "Grey07"
     :foreground "LightSkyBlue4"))
  "Face for git-wip labels shown in log buffer."
  :group 'magit-faces)

(defface magit-signature-good
  '((t :foreground "green"))
  "Face for good signatures."
  :group 'magit-faces)

(defface magit-signature-bad
  '((t :foreground "red"))
  "Face for bad signatures."
  :group 'magit-faces)

(defface magit-signature-untrusted
  '((t :foreground "cyan"))
  "Face for good untrusted signatures."
  :group 'magit-faces)

(defface magit-signature-none
  '((t :inherit magit-log-message))
  "Face for unsigned commits."
  :group 'magit-faces)

(defface magit-log-reflog-label-commit
  '((((class color) (background light))
     :box t
     :background "LemonChiffon1"
     :foreground "goldenrod4")
    (((class color) (background dark))
     :box t
     :background "LemonChiffon1"
     :foreground "goldenrod4"))
  "Face for reflog subject labels shown in reflog buffer."
  :group 'magit-faces)

(defface magit-log-reflog-label-amend
  '((t :inherit magit-log-reflog-label-commit))
  "Face for reflog subject labels shown in reflog buffer."
  :group 'magit-faces)

(defface magit-log-reflog-label-merge
  '((t :inherit magit-log-reflog-label-commit))
  "Face for reflog subject labels shown in reflog buffer."
  :group 'magit-faces)

(defface magit-log-reflog-label-checkout
  '((((class color) (background light))
     :box t
     :background "Grey85"
     :foreground "LightSkyBlue4")
    (((class color) (background dark))
     :box t
     :background "Grey13"
     :foreground "LightSkyBlue1"))
  "Face for reflog subject labels shown in reflog buffer."
  :group 'magit-faces)

(defface magit-log-reflog-label-reset
  '((((class color) (background light))
     :box t
     :background "IndianRed1"
     :foreground "IndianRed4")
    (((class color) (background dark))
     :box t
     :background "IndianRed1"
     :foreground "IndianRed4"))
  "Face for reflog subject labels shown in reflog buffer."
  :group 'magit-faces)

(defface magit-log-reflog-label-rebase
  '((((class color) (background light))
     :box t
     :background "Grey85"
     :foreground "OliveDrab4")
    (((class color) (background dark))
     :box t
     :background "Grey11"
     :foreground "DarkSeaGreen2"))
  "Face for reflog subject labels shown in reflog buffer."
  :group 'magit-faces)

(defface magit-log-reflog-label-cherry-pick
  '((((class color) (background light))
     :box t
     :background "light green"
     :foreground "dark olive green")
    (((class color) (background dark))
     :box t
     :background "light green"
     :foreground "dark olive green"))
  "Face for reflog subject labels shown in reflog buffer."
  :group 'magit-faces)

(defface magit-log-reflog-label-remote
  '((((class color) (background light))
     :box t
     :background "Grey50")
    (((class color) (background dark))
     :box t
     :background "Grey50"))
  "Face for reflog subject labels shown in reflog buffer."
  :group 'magit-faces)

(defface magit-log-reflog-label-other
  '((((class color) (background light))
     :box t
     :background "Grey50")
    (((class color) (background dark))
     :box t
     :background "Grey50"))
  "Face for reflog subject labels shown in reflog buffer."
  :group 'magit-faces)

(defface magit-process-ok
  '((t :inherit magit-header
       :foreground "green"))
  "Face for zero exit-status."
  :group 'magit-faces)

(defface magit-process-ng
  '((t :inherit magit-header
       :foreground "red"))
  "Face for non-zero exit-status."
  :group 'magit-faces)

;;;; Keymaps

(when (boundp 'git-commit-mode-map)
  (define-key git-commit-mode-map
    (kbd "C-c C-d") 'magit-diff-while-committing))

(defvar magit-mode-map
  (let ((map (make-keymap)))
    (suppress-keymap map t)
    (define-key map "^"    'magit-goto-parent-section)
    (define-key map "n"    'magit-goto-next-section)
    (define-key map "p"    'magit-goto-previous-section)
    (define-key map "M-n"  'magit-goto-next-sibling-section)
    (define-key map "M-p"  'magit-goto-previous-sibling-section)
    (define-key map [backtab] 'magit-expand-collapse-section)
    (define-key map "\t"   'magit-toggle-section)
    (define-key map "1"    'magit-show-level-1)
    (define-key map "2"    'magit-show-level-2)
    (define-key map "3"    'magit-show-level-3)
    (define-key map "4"    'magit-show-level-4)
    (define-key map "\M-1" 'magit-show-level-1-all)
    (define-key map "\M-2" 'magit-show-level-2-all)
    (define-key map "\M-3" 'magit-show-level-3-all)
    (define-key map "\M-4" 'magit-show-level-4-all)
    (define-key map "\M-h" 'magit-show-level-1)
    (define-key map "\M-H" 'magit-show-level-1-all)
    (define-key map "\M-s" 'magit-show-level-4)
    (define-key map "\M-S" 'magit-show-level-4-all)
    (define-key map "g" 'magit-refresh)
    (define-key map "G" 'magit-refresh-all)
    (define-key map "q" 'magit-mode-quit-window)
    (define-key map "$" 'magit-process)
    (define-key map "\C-c\C-c" 'magit-dispatch-popup)
    (define-key map "\C-c\C-e" 'magit-dispatch-popup)
    (define-key map "?"        'magit-dispatch-popup)
    (define-key map "b" 'magit-branch-popup)
    (define-key map "B" 'magit-bisect-popup)
    (define-key map "c" 'magit-commit-popup)
    (define-key map "d" 'magit-diff-popup)
    (define-key map "H" 'magit-diff-toggle-refine-hunk)
    (define-key map "+" 'magit-diff-more-context)
    (define-key map "-" 'magit-diff-less-context)
    (define-key map "0" 'magit-diff-default-context)
    (define-key map "e" 'magit-rebase-popup)
    (define-key map "f" 'magit-fetch-popup)
    (define-key map "F" 'magit-pull-popup)
    (define-key map "J" 'magit-am-popup)
    (define-key map "l" 'magit-log-popup)
    (define-key map "m" 'magit-merge-popup)
    (define-key map "M" 'magit-remote-popup)
    (define-key map "o" 'magit-submodule-popup)
    (define-key map "P" 'magit-push-popup)
    (define-key map "r" 'magit-rebase-popup)
    (define-key map "t" 'magit-tag-popup)
    (define-key map "w" 'magit-wazzup)
    (define-key map "\r"       'magit-visit-item)
    (define-key map [  return] 'magit-visit-item)
    (define-key map [C-return] 'magit-dired-jump)
    (define-key map "\s"       'magit-show-item-or-scroll-up)
    (define-key map "\d"       'magit-show-item-or-scroll-down)
    (define-key map "a" 'magit-apply-item)
    (define-key map "A" 'magit-cherry-pick-item)
    (define-key map "S" 'magit-stage-all)
    (define-key map "U" 'magit-unstage-all)
    (define-key map "v" 'magit-revert-item)
    (define-key map "x" 'magit-reset-head)
    (define-key map "X" 'magit-clean)
    (define-key map "y" 'magit-cherry)
    (define-key map "z" 'magit-stash-popup)
    (define-key map ":" 'magit-git-command)
    (define-key map "!" 'magit-run-popup)
    (define-key map "L"      'magit-add-change-log-entry)
    (define-key map "\C-x4a" 'magit-add-change-log-entry-other-window)
    (define-key map "\C-w"   'magit-copy-item-as-kill)
    map)
  "Parent keymap for all keymaps of modes derived from `magit-mode'.")

(defvar magit-status-mode-map
  (let ((map (make-sparse-keymap)))
    (set-keymap-parent map magit-mode-map)
    (define-key map "i" 'magit-ignore-item)
    (define-key map "I" 'magit-ignore-item-locally)
    (define-key map "k" 'magit-discard-item)
    (define-key map "s" 'magit-stage-item)
    (define-key map "u" 'magit-unstage-item)
    (define-key map "C" 'magit-commit-add-log)
    (define-key map "jz" 'magit-jump-to-stashes)
    (define-key map "jn" 'magit-jump-to-untracked)
    (define-key map "ju" 'magit-jump-to-unstaged)
    (define-key map "js" 'magit-jump-to-staged)
    (define-key map "jf" 'magit-jump-to-unpulled)
    (define-key map "jp" 'magit-jump-to-unpushed)
    (define-key map "jr" 'magit-jump-to-pending)
    (define-key map "\M-h" 'magit-show-level-2)
    (define-key map "\M-H" 'magit-show-level-2-all)
    map)
  "Keymap for `magit-status-mode'.")

(defvar magit-diff-mode-map
  (let ((map (make-sparse-keymap)))
    (set-keymap-parent map magit-mode-map)
    (define-key map "\C-c\C-d" 'magit-diff-while-committing)
    (define-key map "\C-c\C-b" 'magit-go-backward)
    (define-key map "\C-c\C-f" 'magit-go-forward)
    (define-key map "\s" 'scroll-up)
    (define-key map "\d" 'scroll-down)
    (define-key map "\M-g" 'magit-jump-to-diffstats)
    (define-key map "jd"   'magit-jump-to-diffstats)
    map)
  "Keymap for `magit-diff-mode'.")

(defvar magit-commit-mode-map
  (let ((map (make-sparse-keymap)))
    (set-keymap-parent map magit-diff-mode-map)
    map)
  "Keymap for `magit-commit-mode'.")

(eval-after-load 'dired-x
  '(define-key magit-status-mode-map [remap dired-jump] 'magit-dired-jump))

(defvar magit-log-mode-map
  (let ((map (make-sparse-keymap)))
    (set-keymap-parent map magit-mode-map)
    (define-key map "+" 'magit-log-show-more-entries)
    (define-key map "h" 'magit-log-toggle-margin)
    map)
  "Keymap for `magit-log-mode'.")

(defvar magit-log-select-mode-map
  (let ((map (make-sparse-keymap)))
    (set-keymap-parent map magit-log-mode-map)
    (define-key map "."        'magit-log-select-pick)
    (define-key map "\C-c\C-c" 'magit-log-select-pick)
    (define-key map "q"        'magit-log-select-quit)
    (define-key map "\C-c\C-k" 'magit-log-select-quit)
    map)
  "Keymap for `magit-log-select-mode'.")
(put 'magit-log-select-pick :advertised-binding [?\C-c ?\C-c])
(put 'magit-log-select-quit :advertised-binding [?\C-c ?\C-k])

(defvar magit-cherry-mode-map
  (let ((map (make-sparse-keymap)))
    (set-keymap-parent map magit-mode-map)
    map)
  "Keymap for `magit-cherry-mode'.")

(defvar magit-reflog-mode-map
  (let ((map (make-sparse-keymap)))
    (set-keymap-parent map magit-log-mode-map)
    map)
  "Keymap for `magit-reflog-mode'.")

(defvar magit-wazzup-mode-map
  (let ((map (make-sparse-keymap)))
    (set-keymap-parent map magit-mode-map)
    (define-key map "i" 'magit-ignore-item)
    map)
  "Keymap for `magit-wazzup-mode'.")

(defvar magit-branch-manager-mode-map
  (let ((map (make-sparse-keymap)))
    (set-keymap-parent map magit-mode-map)
    (define-key map "c" 'magit-branch-and-checkout)
    (define-key map "a" 'magit-remote-add)
    (define-key map "r" 'magit-rename-item)
    (define-key map "k" 'magit-discard-item)
    map)
  "Keymap for `magit-branch-manager-mode'.")

(defvar magit-process-mode-map
  (let ((map (make-sparse-keymap)))
    (set-keymap-parent map magit-mode-map)
    map)
  "Keymap for `magit-process-mode'.")

(easy-menu-define magit-mode-menu magit-mode-map
  "Magit menu"
  '("Magit"
    ["Refresh" magit-refresh t]
    ["Refresh all" magit-refresh-all t]
    "---"
    ["Stage" magit-stage-item t]
    ["Stage all" magit-stage-all t]
    ["Unstage" magit-unstage-item t]
    ["Unstage all" magit-unstage-all t]
    ["Commit" magit-commit-popup t]
    ["Add log entry" magit-commit-add-log t]
    ["Tag" magit-tag t]
    "---"
    ["Diff working tree" magit-diff-working-tree t]
    ["Diff" magit-diff t]
    ("Log"
     ["Oneline Log" magit-log t]
     ["Verbose Log" magit-log-verbose t]
     ["Reflog" magit-reflog t]
     ["Extended..." magit-log-popup t])
    "---"
    ["Cherry pick" magit-cherry-pick-item t]
    ["Apply" magit-apply-item t]
    ["Revert" magit-revert-item t]
    "---"
    ["Ignore" magit-ignore-item t]
    ["Ignore locally" magit-ignore-item-locally t]
    ["Discard" magit-discard-item t]
    ["Reset head" magit-reset-head t]
    ["Clean working tree" magit-clean t]
    ["Stash" magit-stash t]
    ["Snapshot" magit-stash-snapshot t]
    "---"
    ["Branch..." magit-checkout t]
    ["Merge" magit-merge t]
    ["Interactive resolve" magit-interactive-resolve t]
    ["Rebase..." magit-rebase-popup t]
    "---"
    ["Push" magit-push t]
    ["Pull" magit-pull t]
    ["Remote update" magit-remote-update t]
    ("Submodule"
     ["Submodule update" magit-submodule-update t]
     ["Submodule update and init" magit-submodule-update-init t]
     ["Submodule init" magit-submodule-init t]
     ["Submodule sync" magit-submodule-sync t])
    "---"
    ("Extensions")
    "---"
    ["Display Git output" magit-process t]
    ["Quit Magit" magit-mode-quit-window t]))

(magit-define-popup magit-dispatch-popup
  "Popup console for dispatching other popups."
  'magit-popups
  :actions '((?b "Branching"       magit-branch-popup)
             (?B "Bisecting"       magit-bisect-popup)
             (?c "Committing"      magit-commit-popup)
             (?d "Diffing"         magit-diff-popup)
             (?f "Fetching"        magit-fetch-popup)
             (?F "Pulling"         magit-pull-popup)
             (?g "Refresh Buffers" magit-refresh-all)
             (?l "Logging"         magit-log-popup)
             (?m "Merging"         magit-merge-popup)
             (?M "Remoting"        magit-remote-popup)
             (?P "Pushing"         magit-push-popup)
             (?o "Submoduling"     magit-submodule-popup)
             (?r "Rebasing"        magit-rebase-popup)
             (?s "Show Status"     magit-status)
             (?S "Stage all"       magit-stage-all)
             (?t "Tagging"         magit-tag-popup)
             (?U "Unstage all"     magit-unstage-all)
             (?v "Show Commit"     magit-show-commit)
             (?V "Show File"       magit-show)
             (?w "Wazzup"          magit-wazzup)
             (?y "Cherry"          magit-cherry)
             (?z "Stashing"        magit-stash-popup)
             (?! "Running"         magit-run-popup)
             (?$ "Show Process"    magit-display-process)))

;;; Utilities
;;;; Various Utilities

(defmacro magit-bind-match-strings (varlist &rest body)
  (declare (indent 1))
  (let ((i 0))
    `(let ,(mapcar (lambda (var)
                     (list var (list 'match-string (cl-incf i))))
                   varlist)
       ,@body)))

(defmacro magit-read-char-case (prompt abort &rest clauses)
  (declare (indent 2))
  (let ((ng (cl-gensym "ng-"))
        (p0 (cl-gensym "p0-"))
        (p1 (cl-gensym "p1-"))
        (p2 (cl-gensym "p2-")))
    `(let* ((,ng 0)
            (,p0 ,prompt)
            (,p1 (concat ,p0 (mapconcat 'cadr ',clauses ", ")))
            (,p2 (concat (unless ,p0 "Choose one of ") ,p1
                         (and ,abort ", or [C-g] to abort")))
            (cursor-in-echo-area t))
       (catch 'choice
         (while (< ,ng 5) ; prevent user panic
           (cl-case (read-event (concat (if (> ,ng 0) ,p2 ,p1) " "))
             ,@(--map `(,(car it) (throw 'choice (progn ,@(cddr it))))
                      clauses)
             (t (ding) (cl-incf ,ng))))))))

(defun magit-file-line (file)
  "Return the first line of FILE as a string."
  (when (file-regular-p file)
    (with-temp-buffer
      (insert-file-contents file)
      (buffer-substring-no-properties (point-min)
                                      (line-end-position)))))

(defun magit-file-lines (file &optional keep-empty-lines)
  "Return a list of strings containing one element per line in FILE.
Unless optional argument KEEP-EMPTY-LINES is t, trim all empty lines."
  (when (file-regular-p file)
    (with-temp-buffer
      (insert-file-contents file)
      (split-string (buffer-string) "\n" (not keep-empty-lines)))))

(defvar-local magit-file-name ()
  "Name of file the buffer shows a different version of.")

(defun magit-buffer-file-name (&optional relative)
  (let ((topdir (magit-get-top-dir)))
    (--when-let (or buffer-file-name
                    (-when-let (base (buffer-base-buffer))
                      (with-current-buffer base
                        buffer-file-name))
                    (-when-let (name magit-file-name)
                      (expand-file-name name topdir)))
      (if relative
          (file-relative-name (file-truename it) topdir)
        (file-truename it)))))

(defun magit-commit-log-buffer ()
  (cl-find-if (lambda (buf)
                (equal (magit-get-top-dir)
                       (with-current-buffer buf
                         (and git-commit-mode (magit-get-top-dir)))))
              (append (buffer-list (selected-frame))
                      (buffer-list))))

(defun magit-format-duration (duration spec width)
  (cl-destructuring-bind (char unit units weight)
      (car spec)
    (let ((cnt (round (/ duration weight 1.0))))
      (if (or (not (cdr spec))
              (>= (/ duration weight) 1))
          (if (= width 1)
              (format "%3i%c" cnt char)
            (format (format "%%3i %%-%is" width) cnt
                    (if (= cnt 1) unit units)))
        (magit-format-duration duration (cdr spec) width)))))

(defun magit-flatten-onelevel (list)
  (cl-mapcan (lambda (elt)
               (cond ((consp elt) (copy-sequence elt))
                     (elt (list elt))))
             list))

(defun magit-insert (string face &rest args)
  (if magit-use-overlays
      (let ((start (point)))
        (insert string)
        (let ((ov (make-overlay start (point) nil t)))
          (overlay-put ov 'face face)
          (overlay-put ov 'priority 10)
          (overlay-put ov 'evaporate t)))
    (insert (propertize string 'face face)))
  (apply #'insert args))

(defun magit-put-face-property (start end face)
  (if magit-use-overlays
      (let ((ov (make-overlay start end nil t)))
        (overlay-put ov 'face face)
        (overlay-put ov 'priority 10)
        (overlay-put ov 'evaporate t))
    (put-text-property start end 'face face)))

(defun magit-load-config-extensions ()
  "Load Magit extensions that are defined at the Git config layer."
  (dolist (ext (magit-get-all "magit.extension"))
    (let ((sym (intern (format "magit-%s-mode" ext))))
      (when (and (fboundp sym)
                 (not (eq sym 'magit-wip-save-mode)))
        (funcall sym 1)))))

;;;; Buffer Margins

(defun magit-set-buffer-margin (width enable)
  (-when-let (window (get-buffer-window))
    (with-selected-window window
      (set-window-margins nil (car (window-margins)) (if enable width 0))
      (let ((fn (apply-partially
                 (lambda (width)
                   (-when-let (window (get-buffer-window))
                     (with-selected-window window
                       (set-window-margins nil (car (window-margins))
                                           width))))
                 width)))
        (if enable
            (add-hook  'window-configuration-change-hook fn nil t)
          (remove-hook 'window-configuration-change-hook fn t))))))

(defun magit-make-margin-overlay (&rest strings)
  (let ((o (make-overlay (point) (line-end-position) nil t)))
    (overlay-put o 'evaporate t)
    (overlay-put o 'before-string
                 (propertize "o" 'display
                             (list '(margin right-margin)
                                   (apply #'concat strings))))))

(defvar-local magit-log-margin-timeunit-width nil)

(defun magit-log-margin-set-timeunit-width ()
  (cl-destructuring-bind (width characterp duration-spec)
      magit-log-margin-spec
    (setq magit-log-margin-timeunit-width
          (if characterp
              1
            (apply 'max (mapcar (lambda (e)
                                  (max (length (nth 1 e))
                                       (length (nth 2 e))))
                                (symbol-value duration-spec)))))))

;;; Magit Api
;;;; Section Api
;;;;; Section Core

(cl-defstruct magit-section
  type info
  beginning content-beginning end
  hidden needs-refresh-on-show highlight
  diff-status diff-file2
  process
  parent children)

(defvar-local magit-root-section nil
  "The root section in the current buffer.
All other sections are descendants of this section.  The value
of this variable is set by `magit-with-section' and you should
never modify it.")
(put 'magit-root-section 'permanent-local t)

;;;;; Section Creation

(defvar magit-with-section--parent nil
  "For use by `magit-with-section' only.")

(defvar magit-with-section--oldroot nil
  "For use by `magit-with-section' only.")

(defmacro magit-with-section (arglist &rest body)
  "\n\n(fn (NAME TYPE &optional INFO HEADING NOHIGHLIGHT COLLAPSE) &rest ARGS)"
  (declare (indent 1) (debug ((form form &optional form form form) body)))
  (let ((s (car arglist)))
    `(let ((,s (make-magit-section
                :type ',(nth 1 arglist)
                :info  ,(nth 2 arglist)
                :highlight (not ,(nth 4 arglist))
                :beginning (point-marker)
                :content-beginning (point-marker)
                :parent magit-with-section--parent)))
       (setf (magit-section-hidden ,s)
             (-if-let (old (and magit-with-section--oldroot
                                (magit-find-section
                                 (magit-section-path ,s)
                                 magit-with-section--oldroot)))
                 (magit-section-hidden old)
               ,(nth 5 arglist)))
       (let ((magit-with-section--parent ,s)
             (magit-with-section--oldroot
              (or magit-with-section--oldroot
                  (unless magit-with-section--parent
                    (prog1 magit-root-section
                      (setq magit-root-section ,s))))))
         ,@body)
       (when ,s
         (set-marker-insertion-type (magit-section-content-beginning ,s) t)
         (-when-let (heading ,(nth 3 arglist))
           (save-excursion
             (goto-char (magit-section-beginning ,s))
             (insert
              (if (string-match-p "\n$" heading)
                  (substring heading 0 -1)
                (propertize
                 (let (c)
                   (if (and magit-show-child-count
                            (string-match-p ":$" heading)
                            (> (setq c (length (magit-section-children ,s))) 0))
                       (format "%s (%s):" (substring heading 0 -1) c)
                     heading))
                 'face 'magit-section-title)))
             (insert "\n")))
         (set-marker-insertion-type (magit-section-beginning ,s) t)
         (goto-char (max (point) ; smaller if there is no content
                         (magit-section-content-beginning ,s)))
         (setf (magit-section-end ,s) (point-marker))
         (save-excursion
           (goto-char (magit-section-beginning ,s))
           (let ((end (magit-section-end ,s)))
             (while (< (point) end)
               (let ((next (or (next-single-property-change
                                (point) 'magit-section)
                               end)))
                 (unless (get-text-property (point) 'magit-section)
                   (put-text-property (point) next 'magit-section ,s))
                 (goto-char next)))))
         (if (eq ,s magit-root-section)
             (magit-section-set-hidden magit-root-section nil)
           (setf (magit-section-children (magit-section-parent ,s))
                 (nconc (magit-section-children (magit-section-parent ,s))
                        (list ,s)))))
       ,s)))

(defmacro magit-cmd-insert-section (arglist washer program &rest args)
  "\n\n(fn (TYPE &optional HEADING) WASHER PROGRAM &rest ARGS)"
  (declare (indent 2))
  `(magit-with-section (section ,(car arglist)
                                ',(car arglist)
                                ,(cadr arglist) t)
     (apply #'process-file ,program nil (list t nil) nil
            (magit-flatten-onelevel (list ,@args)))
     (unless (eq (char-before) ?\n)
       (insert "\n"))
     (save-restriction
       (narrow-to-region (magit-section-content-beginning section) (point))
       (goto-char (point-min))
       (funcall ,washer)
       (goto-char (point-max)))
     (let ((parent   (magit-section-parent section))
           (head-beg (magit-section-beginning section))
           (body-beg (magit-section-content-beginning section)))
       (if (= (point) body-beg)
           (if (not parent)
               (insert "(empty)\n")
             (delete-region head-beg body-beg)
             (setq section nil))
         (insert "\n")))))

(defmacro magit-git-insert-section (arglist washer &rest args)
  "\n\n(fn (TYPE &optional HEADING) WASHER &rest ARGS)"
  (declare (indent 2))
  `(magit-cmd-insert-section ,arglist
       ,washer
     magit-git-executable
     magit-git-standard-options ,@args))

(defmacro magit-insert-line-section (arglist line)
  "\n\n(fn (TYPE &optional INFO) line)"
  (declare (indent 1))
  (let ((l (cl-gensym "line")))
    `(let ((,l (concat ,line "\n")))
       (when (string-match "^\\([^:]+\\):\\( \\)" ,l)
         (setq ,l (replace-match
                   (make-string (max 1 (- magit-status-line-align-to
                                          (length (match-string 1 ,l))))
                                ?\s)
                   t t ,l 2)))
       (magit-with-section (section ,(car arglist) ',(car arglist) ,l t)
         (setf (magit-section-info section) ,(cadr arglist))))))

;;;;; Section Searching

(defun magit-find-section (path parent)
  "Find the section at the path PATH in subsection of section parent."
  (if (null path)
      parent
    (--when-let (car (--drop-while
                      (not (equal (magit-section-info it) (car path)))
                      (magit-section-children parent)))
      (magit-find-section (cdr path) it))))

(defun magit-section-path (section)
  "Return the path of SECTION."
  (-when-let (parent (magit-section-parent section))
    (append (magit-section-path parent)
            (list (magit-section-info section)))))

(defun magit-find-section-after (pos)
  "Find the first section that begins after POS."
  (magit-find-section-after* pos (list magit-root-section)))

(defun magit-find-section-after* (pos secs)
  "Find the first section that begins after POS in the list SECS
\(including children of sections in SECS)."
  (while (and secs
              (<= (magit-section-beginning (car secs)) pos))
    (setq secs (if (magit-section-hidden (car secs))
                   (cdr secs)
                 (append (magit-section-children (car secs))
                         (cdr secs)))))
  (car secs))

(defun magit-find-section-before (pos)
  "Return the last section that begins before POS."
  (let ((section (magit-find-section-at pos)))
    (cl-do* ((current (or (magit-section-parent section)
                          section)
                      next)
             (next (unless (magit-section-hidden current)
                     (magit-find-section-before*
                      pos (magit-section-children current)))
                   (unless (magit-section-hidden current)
                     (magit-find-section-before*
                      pos (magit-section-children current)))))
        ((null next) current))))

(defun magit-find-section-before* (pos secs)
  "Find the last section that begins before POS in the list SECS."
  (let ((prev nil))
    (while (and secs
                (< (magit-section-beginning (car secs)) pos))
      (setq prev (car secs))
      (setq secs (cdr secs)))
    prev))

(defun magit-current-section ()
  "Return the Magit section at point."
  (magit-find-section-at (point)))

(defun magit-find-section-at (pos)
  "Return the Magit section at POS."
  (or (get-text-property pos 'magit-section)
      magit-root-section))

;;;;; Section Jumping

(defun magit-goto-next-section ()
  "Go to the next section."
  (interactive)
  (--if-let (magit-find-section-after (point))
      (magit-goto-section it)
    (message "No next section")))

(defun magit-goto-previous-section ()
  "Go to the previous section."
  (interactive)
  (if (eq (point) 1)
      (message "No previous section")
    (magit-goto-section (magit-find-section-before (point)))))

(defun magit-goto-parent-section ()
  "Go to the parent section."
  (interactive)
  (--when-let (magit-section-parent (magit-current-section))
    (goto-char (magit-section-beginning it))))

(defun magit-goto-next-sibling-section ()
  "Go to the next sibling section."
  (interactive)
  (let* ((section (magit-current-section))
         (parent  (magit-section-parent section)))
    (--if-let (and parent (magit-find-section-after*
                           (1- (magit-section-end section))
                           (magit-section-children parent)))
        (magit-goto-section it)
      (magit-goto-next-section))))

(defun magit-goto-previous-sibling-section ()
  "Go to the previous sibling section."
  (interactive)
  (let* ((section (magit-current-section))
         (parent  (magit-section-parent section)))
    (--if-let (and parent (magit-find-section-before*
                           (magit-section-beginning section)
                           (magit-section-children parent)))
        (magit-goto-section it)
      (magit-goto-previous-section))))

(defun magit-goto-section (section)
  (goto-char (magit-section-beginning section))
  (magit-log-maybe-show-commit section)
  (magit-log-maybe-show-more-entries section))

(defun magit-goto-section-at-path (path)
  "Go to the section described by PATH."
  (--if-let (magit-find-section path magit-root-section)
      (goto-char (magit-section-beginning it))
    (message "No such section")))

(defmacro magit-define-section-jumper (sym title)
  "Define an interactive function to go to section SYM.
TITLE is the displayed title of the section."
  (let ((fun (intern (format "magit-jump-to-%s" sym))))
    `(progn
       (defun ,fun (&optional expand) ,(format "\
Jump to section '%s'.
With a prefix argument also expand it." title)
         (interactive "P")
         (if (magit-goto-section-at-path '(,sym))
             (when expand
               (with-local-quit (magit-expand-section))
               (recenter 0))
           (message ,(format "Section '%s' wasn't found" title))))
       (put ',fun 'definition-name ',sym))))

(magit-define-section-jumper stashes   "Stashes")
(magit-define-section-jumper untracked "Untracked files")
(magit-define-section-jumper unstaged  "Unstaged changes")
(magit-define-section-jumper staged    "Staged changes")
(magit-define-section-jumper unpulled  "Unpulled commits")
(magit-define-section-jumper unpushed  "Unpushed commits")
(magit-define-section-jumper pending   "Pending commits")
(magit-define-section-jumper diffstats "Diffstats")

;;;;; Section Hooks

(defun magit-add-section-hook (hook function &optional at append local)
  "Add to the value of section hook HOOK the function FUNCTION.

Add FUNCTION at the beginning of the hook list unless optional
APPEND is non-nil, in which case FUNCTION is added at the end.
If FUNCTION already is a member then move it to the new location.

If optional AT is non-nil and a member of the hook list, then add
FUNCTION next to that instead.  Add before or after AT depending
on APPEND.  If only FUNCTION is a member of the list, then leave
it where ever it already is.

If optional LOCAL is non-nil, then modify the hook's buffer-local
value rather than its global value.  This makes the hook local by
copying the default value.  That copy is then modified.

HOOK should be a symbol.  If HOOK is void, it is first set to nil.
HOOK's value must not be a single hook function.  FUNCTION should
be a function that takes no arguments and inserts one or multiple
sections at point, moving point forward.  FUNCTION may choose not
to insert its section(s), when doing so would not make sense.  It
should not be abused for other side-effects.  To remove FUNCTION
again use `remove-hook'."
  (or (boundp hook) (set hook nil))
  (or (default-boundp hook) (set-default hook nil))
  (let ((value (if local
                   (if (local-variable-p hook)
                       (symbol-value hook)
                     (unless (local-variable-if-set-p hook)
                       (make-local-variable hook))
                     (copy-sequence (default-value hook)))
                 (default-value hook))))
    (if at
        (when (setq at (member at value))
          (setq value (delq function value))
          (if append
              (push function (cdr at))
            (push (car at) (cdr at))
            (setcar at function)))
      (setq value (delq function value)))
    (unless (member function value)
      (setq value (if append
                      (append value (list function))
                    (cons function value))))
    (if local
        (set hook value)
      (set-default hook value))))

;;;;; Section Utilities

(defun magit-map-sections (function section)
  "Apply FUNCTION to SECTION and recursively its subsections."
  (funcall function section)
  (mapc (apply-partially 'magit-map-sections function)
        (magit-section-children section)))

(defun magit-wash-sequence (function)
  "Repeatedly call FUNCTION until it returns nil or eob is reached.
FUNCTION has to move point forward or return nil."
  (while (and (not (eobp)) (funcall function))))

(defun magit-section-parent-info (section)
  (setq section (magit-section-parent section))
  (when section (magit-section-info   section)))

(defun magit-section-lineage (section)
  (when section
    (cons section (magit-section-lineage (magit-section-parent section)))))

(defun magit-section-siblings (section &optional direction)
  (-when-let (parent (magit-section-parent section))
    (let ((siblings  (magit-section-children parent)))
      (cl-ecase direction
        (prev (member section (reverse siblings)))
        (next (member section siblings))
        (nil  siblings)))))

(defun magit-section-region-siblings (&optional key)
  (let ((beg (magit-find-section-at (region-beginning)))
        (end (magit-find-section-at (region-end))))
    (if (eq beg end)
        (list (if key (funcall key beg) beg))
      (goto-char (region-end))
      (when (bolp)
        (setq end (magit-find-section-at (1- (point)))))
      (while (> (length (magit-section-path beg))
                (length (magit-section-path end)))
        (setq beg (magit-section-parent beg)))
      (while (> (length (magit-section-path end))
                (length (magit-section-path beg)))
        (setq end (magit-section-parent end)))
      (let* ((parent   (magit-section-parent beg))
             (siblings (magit-section-children parent)))
        (if (eq parent (magit-section-parent end))
            (mapcar (or key #'identity)
                    (cl-intersection (memq beg siblings)
                                     (memq end (reverse siblings))))
          (user-error "Ambitious cross-section region"))))))

(defun magit-diff-section-for-diffstat (section)
  (let ((file (magit-section-info section)))
    (cl-find-if (lambda (s)
                  (and (eq (magit-section-type s) 'diff)
                       (string-equal (magit-section-info s) file)))
                (magit-section-children magit-root-section))))

;;;;; Section Visibility

(defun magit-section-set-hidden (section hidden)
  "Hide SECTION if HIDDEN is not nil, show it otherwise."
  (setf (magit-section-hidden section) hidden)
  (if (and (not hidden)
           (magit-section-needs-refresh-on-show section))
      (magit-refresh)
    (let ((inhibit-read-only t)
          (beg (save-excursion
                 (goto-char (magit-section-beginning section))
                 (forward-line)
                 (point)))
          (end (magit-section-end section)))
      (when (< beg end)
        (put-text-property beg end 'invisible hidden)))
    (unless hidden
      (dolist (c (magit-section-children section))
        (magit-section-set-hidden c (magit-section-hidden c))))))

(defun magit-section-any-hidden (section)
  "Return true if SECTION or any of its children is hidden."
  (or (magit-section-hidden section)
      (-first 'magit-section-any-hidden
              (magit-section-children section))))

(defun magit-section-collapse (section)
  "Show SECTION and hide all its children."
  (dolist (c (magit-section-children section))
    (setf (magit-section-hidden c) t))
  (magit-section-set-hidden section nil))

(defun magit-section-expand (section)
  "Show SECTION and all its children."
  (dolist (c (magit-section-children section))
    (setf (magit-section-hidden c) nil))
  (magit-section-set-hidden section nil))

(defun magit-section-expand-all-aux (section)
  "Show recursively all SECTION's children."
  (dolist (c (magit-section-children section))
    (setf (magit-section-hidden c) nil)
    (magit-section-expand-all-aux c)))

(defun magit-section-expand-all (section)
  "Show SECTION and all its children."
  (magit-section-expand-all-aux section)
  (magit-section-set-hidden section nil))

(defun magit-section-hideshow (flag-or-func)
  "Show or hide current section depending on FLAG-OR-FUNC.

If FLAG-OR-FUNC is a function, it will be ran on current section.
IF FLAG-OR-FUNC is a boolean, the section will be hidden if it is
true, shown otherwise."
  (let ((section (magit-current-section)))
    (when (magit-section-parent section)
      (goto-char (magit-section-beginning section))
      (if (functionp flag-or-func)
          (funcall flag-or-func section)
        (magit-section-set-hidden section flag-or-func)))))

(defun magit-show-section ()
  "Show current section."
  (interactive)
  (magit-section-hideshow nil))

(defun magit-hide-section ()
  "Hide current section."
  (interactive)
  (magit-section-hideshow t))

(defun magit-collapse-section ()
  "Hide all subsection of current section."
  (interactive)
  (magit-section-hideshow #'magit-section-collapse))

(defun magit-expand-section ()
  "Show all subsection of current section."
  (interactive)
  (magit-section-hideshow #'magit-section-expand))

(defun magit-toggle-file-section ()
  "Like `magit-toggle-section' but toggle at file granularity."
  (interactive)
  (when (eq (magit-section-type (magit-current-section)) 'hunk)
    (magit-goto-parent-section))
  (magit-toggle-section))

(defun magit-toggle-section ()
  "Toggle hidden status of current section."
  (interactive)
  (magit-section-hideshow
   (lambda (s)
     (magit-section-set-hidden s (not (magit-section-hidden s))))))

(defun magit-expand-collapse-section ()
  "Toggle hidden status of subsections of current section."
  (interactive)
  (magit-section-hideshow
   (lambda (s)
     (cond ((magit-section-any-hidden s)
            (magit-section-expand-all s))
           (t
            (magit-section-collapse s))))))

(defun magit-cycle-section ()
  "Cycle between expanded, hidden and collapsed state for current section.

Hidden: only the first line of the section is shown
Collapsed: only the first line of the subsection is shown
Expanded: everything is shown."
  (interactive)
  (magit-section-hideshow
   (lambda (s)
     (cond ((magit-section-hidden s)
            (magit-section-collapse s))
           ((with-no-warnings
              (cl-notany #'magit-section-hidden (magit-section-children s)))
            (magit-section-set-hidden s t))
           (t
            (magit-section-expand s))))))

(defun magit-show-level-1 ()
  "Show surrounding sections on first level."
  (interactive)
  (magit-show-level 1))

(defun magit-show-level-1-all ()
  "Show all sections on first level."
  (interactive)
  (magit-show-level 1 t))

(defun magit-show-level-2 ()
  "Show surrounding sections up to second level."
  (interactive)
  (magit-show-level 2))

(defun magit-show-level-2-all ()
  "Show all sections up to second level."
  (interactive)
  (magit-show-level 2 t))

(defun magit-show-level-3 ()
  "Show surrounding sections up to third level."
  (interactive)
  (magit-show-level 3))

(defun magit-show-level-3-all ()
  "Show all sections up to third level."
  (interactive)
  (magit-show-level 3 t))

(defun magit-show-level-4 ()
  "Show surrounding sections up to fourth level."
  (interactive)
  (magit-show-level 4))

(defun magit-show-level-4-all ()
  "Show all sections up to fourth level."
  (interactive)
  (magit-show-level 4 t))

(defun magit-show-level (level &optional all)
  (if all
      (magit-show-level* magit-root-section 0 level nil)
    (let ((path (reverse (magit-section-lineage (magit-current-section)))))
      (magit-show-level* (car path) 0 level (cdr path)))))

(defun magit-show-level* (section level threshold path)
  (magit-section-set-hidden section (>= level threshold))
  (when (< level threshold)
    (if path
        (magit-show-level* (car path) (1+ level) threshold (cdr path))
      (dolist (c (magit-section-children section))
        (magit-show-level* c (1+ level) threshold nil)))))

;;;;; Section Highlighting

(defvar-local magit-highlighted-section nil)
(defvar-local magit-highlight-overlay nil)

(defun magit-highlight-section ()
  "Highlight current section.
If its HIGHLIGHT slot is nil, then don't highlight it."
  (let ((section (magit-current-section))
        (refinep (lambda ()
                   (and magit-highlighted-section
                        (eq magit-diff-refine-hunk t)
                        (eq (magit-section-type magit-highlighted-section)
                            'hunk)))))
    (unless (eq section magit-highlighted-section)
      (when (funcall refinep)
        (magit-diff-unrefine-hunk magit-highlighted-section))
      (setq magit-highlighted-section section)
      (unless magit-highlight-overlay
        (overlay-put (setq magit-highlight-overlay (make-overlay 1 1))
                     'face magit-item-highlight-face))
      (cond ((and section (magit-section-highlight section))
             (when (funcall refinep)
               (magit-diff-refine-hunk section))
             (move-overlay magit-highlight-overlay
                           (magit-section-beginning section)
                           (magit-section-end section)
                           (current-buffer)))
            (t
             (delete-overlay magit-highlight-overlay))))))

;;;;; Section Actions

(defun magit-section-context-type (section)
  (cons (magit-section-type section)
        (-when-let (parent (magit-section-parent section))
          (magit-section-context-type parent))))

(defun magit-section-match-1 (l1 l2)
  (or (null l1)
      (if (eq (car l1) '*)
          (or (magit-section-match-1 (cdr l1) l2)
              (and l2
                   (magit-section-match-1 l1 (cdr l2))))
        (and l2
             (equal (car l1) (car l2))
             (magit-section-match-1 (cdr l1) (cdr l2))))))

(defun magit-section-match (condition &optional section)
  (unless section
    (setq section (magit-current-section)))
  (cond ((eq condition t) t)
        ((not section)  nil)
        ((listp condition)
         (--first (magit-section-match it section) condition))
        (t
         (magit-section-match-1 (if (symbolp condition)
                                    (list condition)
                                  (append condition nil))
                                (magit-section-context-type section)))))

(defmacro magit-section-case (slots &rest clauses)
  (declare (indent 1))
  `(let* ((it (magit-current-section))
          ,@(mapcar
             (lambda (slot)
               `(,slot
                 (and it (,(intern (format "magit-section-%s" slot)) it))))
             slots))
     (cond ,@(mapcar (lambda (clause)
                       `((magit-section-match ',(car clause) it)
                         ,@(cdr clause)))
                     clauses))))

(defconst magit-section-action-success
  (make-symbol "magit-section-action-success"))

(defmacro magit-section-action (opname slots &rest clauses)
  (declare (indent 2) (debug (sexp &rest (sexp body))))
  (let ((value (cl-gensym "value")))
    `(let ((,value
            (or (run-hook-wrapped
                 ',(intern (format "magit-%s-hook" opname))
                 (lambda (fn section)
                   (when (magit-section-match
                          (or (get fn 'magit-section-action-context)
                              (error "%s undefined for %s"
                                     'magit-section-action-context fn))
                          section)
                     (funcall fn (magit-section-info section))))
                 (magit-current-section))
                (magit-section-case ,slots
                  ,@clauses
                  (t (user-error
                      (if (magit-current-section)
                          ,(format "Cannot %s this section" opname)
                        ,(format "Nothing to %s here" opname))))))))
       (unless (eq ,value magit-section-action-success)
         ,value))))

(defun magit-current-commit ()
  (magit-section-case (info) (commit info)))

;;;; Process Api
;;;;; Process Commands

(defun magit-process ()
  "Display Magit process buffer."
  (interactive)
  (let ((buf (magit-process-buffer)))
    (if (buffer-live-p buf)
        (pop-to-buffer buf)
      (user-error "Process buffer doesn't exist"))))

(defun magit-process-kill ()
  "Kill the process at point."
  (interactive)
  (magit-section-case (info)
    (process (if (eq (process-status info) 'run)
                 (when (yes-or-no-p "Kill this process? ")
                   (kill-process info))
               (user-error "Process isn't running")))))

(defvar magit-git-command-history nil)

(magit-define-popup magit-run-popup
  "Popup console for running raw Git commands."
  'magit-popups
  :actions '((?! "Git Subcommand (from root)" magit-git-command-topdir)
             (?: "Git Subcommand (from pwd)" magit-git-command)
             (?g "Git Gui" magit-run-git-gui)
             (?k "Gitk" magit-run-gitk))
  :default-action 'magit-git-command)

;;;###autoload
(defun magit-git-command (args directory)
  "Execute a Git subcommand asynchronously, displaying the output.
With a prefix argument run Git in the root of the current
repository.  Non-interactively run Git in DIRECTORY with ARGS."
  (interactive (magit-git-command-read-args))
  (require 'eshell)
  (magit-mode-display-buffer (magit-process-buffer nil t)
                             'magit-process-mode 'pop-to-buffer)
  (goto-char (point-max))
  (let ((default-directory directory))
    (magit-run-git-async
     (with-temp-buffer
       (insert args)
       (mapcar 'eval (eshell-parse-arguments (point-min)
                                             (point-max)))))))

(defun magit-git-command-topdir (args directory)
  "Execute a Git subcommand asynchronously, displaying the output.
Run Git in the root of the current repository.
\n(fn)" ; arguments are for internal use
  (interactive (magit-git-command-read-args t))
  (magit-git-command args directory))

(defun magit-git-command-read-args (&optional root)
  (let ((dir (if (or root current-prefix-arg)
                 (or (magit-get-top-dir)
                     (user-error "Not inside a Git repository"))
               default-directory)))
    (list (read-string (format "Git subcommand (in %s): "
                               (abbreviate-file-name dir))
                       nil 'magit-git-command-history)
          dir)))

;;;;; Process Mode

(define-derived-mode magit-process-mode magit-mode "Magit Process"
  "Mode for looking at git process output.")

(defvar magit-process-buffer-name "*magit-process*"
  "Name of buffer where output of processes is put.")

(defun magit-process-buffer (&optional topdir create)
  (or (magit-mode-get-buffer magit-process-buffer-name
                             'magit-process-mode topdir)
      (with-current-buffer (magit-mode-get-buffer-create
                            magit-process-buffer-name
                            'magit-process-mode topdir)
        (magit-process-mode)
        (let* ((inhibit-read-only t)
               (s (magit-with-section (section processbuf nil nil t)
                    (insert "\n"))))
          (set-marker-insertion-type (magit-section-beginning s) nil)
          (set-marker-insertion-type (magit-section-content-beginning s) nil)
          (current-buffer)))))

;;;;; Synchronous Processes

(defun magit-git-exit-code (&rest args)
  "Execute Git with ARGS, returning its exit code."
  (apply #'process-file magit-git-executable nil nil nil
         (append magit-git-standard-options
                 (magit-flatten-onelevel args))))

(defun magit-git-success (&rest args)
  "Execute Git with ARGS, returning t if its exit code is 0."
  (= (apply #'magit-git-exit-code args) 0))

(defun magit-git-failure (&rest args)
  "Execute Git with ARGS, returning t if its exit code is 1."
  (= (apply #'magit-git-exit-code args) 1))

(defun magit-git-string (&rest args)
  "Execute Git with ARGS, returning the first line of its output.
If there is no output return nil.  If the output begins with a
newline return an empty string."
  (with-temp-buffer
    (apply #'process-file magit-git-executable nil (list t nil) nil
           (append magit-git-standard-options
                   (magit-flatten-onelevel args)))
    (unless (= (point-min) (point-max))
      (goto-char (point-min))
      (buffer-substring-no-properties
       (line-beginning-position)
       (line-end-position)))))

(defun magit-git-true (&rest args)
  "Execute Git with ARGS, returning t if it prints \"true\".
Return t if the first (and usually only) output line is the
string \"true\", otherwise return nil."
  (equal (apply #'magit-git-string args) "true"))

(defun magit-git-false (&rest args)
  "Execute Git with ARGS, returning t if it prints \"false\".
Return t if the first (and usually only) output line is the
string \"false\", otherwise return nil."
  (equal (apply #'magit-git-string args) "false"))

(defun magit-git-insert (&rest args)
  "Execute Git with ARGS, inserting its output at point."
  (apply #'process-file magit-git-executable nil (list t nil) nil
         (append magit-git-standard-options
                 (magit-flatten-onelevel args))))

(defun magit-git-lines (&rest args)
  "Execute Git with ARGS, returning its output as a list of lines.
Empty lines anywhere in the output are omitted."
  (with-temp-buffer
    (apply #'process-file magit-git-executable nil (list t nil) nil
           (append magit-git-standard-options
                   (magit-flatten-onelevel args)))
    (split-string (buffer-string) "\n" 'omit-nulls)))

(defun magit-run-git (&rest args)
  "Call Git synchronously in a separate process, and refresh.

The arguments ARGS specify command line arguments.  The first
level of ARGS is flattened, so each member of ARGS has to be a
string or a list of strings.

Option `magit-git-executable' specifies which Git executable is
used.  The arguments in option `magit-git-standard-options' are
prepended to ARGS.

After Git returns, the current buffer (if it is a Magit buffer)
as well as the current repository's status buffer are refreshed.
Unmodified buffers visiting files that are tracked in the current
repository are reverted if `magit-auto-revert-mode' is active.

Process output goes into a new section in a buffer specified by
variable `magit-process-buffer-name'."
  (apply #'magit-call-git (magit-process-quote-arguments args))
  (magit-refresh))

(defun magit-call-git (&rest args)
  "Call Git synchronously in a separate process.

The arguments ARGS specify command line arguments.  The first
level of ARGS is flattened, so each member of ARGS has to be a
string or a list of strings.

Option `magit-git-executable' specifies which Git executable is
used.  The arguments in option `magit-git-standard-options' are
prepended to ARGS.

Process output goes into a new section in a buffer specified by
variable `magit-process-buffer-name'."
  (apply #'magit-call-process magit-git-executable
         (append magit-git-standard-options args)))

(defun magit-call-process (program &rest args)
  "Call PROGRAM synchronously in a separate process.

The arguments ARGS specify command line arguments.  The first
level of ARGS is flattened, so each member of ARGS has to be a
string or a list of strings.

Process output goes into a new section in a buffer specified by
variable `magit-process-buffer-name'."
  (setq args (magit-flatten-onelevel args))
  (cl-destructuring-bind (process-buf . section)
      (magit-process-setup program args)
    (magit-process-finish
     (let ((inhibit-read-only t))
       (apply #'process-file program nil process-buf nil args))
     process-buf (current-buffer) default-directory section)))

(defun magit-run-git-with-input (input &rest args)
  "Call Git in a separate process.

The first argument, INPUT, has to be a buffer or the name of an
existing buffer.  The content of that buffer is used as the
process' standard input.

The remaining arguments, ARGS, specify command line arguments.
The first level of ARGS is flattened, so each member of ARGS has
to be a string or a list of strings.

Option `magit-git-executable' specifies which Git executable is
used.  The arguments in option `magit-git-standard-options' are
prepended to ARGS.

After Git returns, the current buffer (if it is a Magit buffer)
as well as the current repository's status buffer are refreshed.
Unmodified buffers visiting files that are tracked in the current
repository are reverted if `magit-auto-revert-mode' is active.

This function actually starts a asynchronous process, but it then
waits for that process to return."
  (apply #'magit-start-git input args)
  (magit-process-wait)
  (magit-refresh))

(defun magit-run-git-with-logfile (file &rest args)
  "Call Git in a separate process and log its output.
And log the output to FILE.  This function might have a
short halflive.  See `magit-run-git' for more information."
  (apply #'magit-start-git nil args)
  (process-put magit-this-process 'logfile file)
  (set-process-filter magit-this-process 'magit-process-logfile-filter)
  (magit-process-wait)
  (magit-refresh))

;;;;; Asynchronous Processes

(defvar magit-this-process nil)

(defun magit-run-git-with-editor (&rest args)
  (with-git-editor (apply #'magit-run-git-async args)))

(defun magit-run-git-async (&rest args)
  "Start Git, prepare for refresh, and return the process object.

If optional argument INPUT is non-nil, it has to be a buffer or
the name of an existing buffer.  The content of that buffer is
used as the process' standard input.

The remaining arguments, ARGS, specify command line arguments.
The first level of ARGS is flattened, so each member of ARGS has
to be a string or a list of strings.

Display the command line arguments in the echo area.

After Git returns some buffers are refreshed: the buffer that was
current when `magit-start-process' was called (if it is a Magit
buffer and still alive), as well as the respective Magit status
buffer.  Unmodified buffers visiting files that are tracked in
the current repository are reverted if `magit-auto-revert-mode'
is active.

See `magit-start-process' for more information."
  (message "Running %s %s" magit-git-executable
           (mapconcat 'identity (magit-flatten-onelevel args) " "))
  (apply #'magit-start-git nil args))

(defun magit-start-git (&optional input &rest args)
  "Start Git, prepare for refresh, and return the process object.

If optional argument INPUT is non-nil, it has to be a buffer or
the name of an existing buffer.  The buffer content becomes the
processes standard input.

The remaining arguments, ARGS, specify command line arguments.
The first level of ARGS is flattened, so each member of ARGS has
to be a string or a list of strings.

After Git returns some buffers are refreshed: the buffer that was
current when `magit-start-process' was called (if it is a Magit
buffer and still alive), as well as the respective Magit status
buffer.  Unmodified buffers visiting files that are tracked in
the current repository are reverted if `magit-auto-revert-mode'
is active.

See `magit-start-process' for more information."
  (apply #'magit-start-process magit-git-executable input
         (append magit-git-standard-options
                 (magit-process-quote-arguments args))))

(defun magit-start-process (program &optional input &rest args)
  "Start PROGRAM, prepare for refresh, and return the process object.

If optional argument INPUT is non-nil, it has to be a buffer or
the name of an existing buffer.  The buffer content becomes the
processes standard input.

The remaining arguments, ARGS, specify command line arguments.
The first level of ARGS is flattened, so each member of ARGS has
to be a string or a list of strings.

The process is started using `start-file-process' and then setup
to use the sentinel `magit-process-sentinel' and the filter
`magit-process-filter'.  Information required by these functions
is stored in the process object.  When this function returns the
process has not started to run yet so it is possible to override
the sentinel and filter.

After the process returns, `magit-process-sentinel' refreshes the
buffer that was current when `magit-start-process' was called (if
it is a Magit buffer and still alive), as well as the respective
Magit status buffer.  Unmodified buffers visiting files that are
tracked in the current repository are reverted if
`magit-auto-revert-mode' is active."
  (setq args (magit-flatten-onelevel args))
  (cl-destructuring-bind (process-buf . section)
      (magit-process-setup program args)
    (let* ((process-connection-type
            ;; Don't use a pty, because it would set icrnl
            ;; which would modify the input (issue #20).
            (and (not input) magit-process-connection-type))
           (process (apply 'start-file-process
                           (file-name-nondirectory program)
                           process-buf program args)))
      (set-process-sentinel process #'magit-process-sentinel)
      (set-process-filter   process #'magit-process-filter)
      (set-process-buffer   process process-buf)
      (process-put process 'section section)
      (process-put process 'command-buf (current-buffer))
      (process-put process 'default-dir default-directory)
      (setf (magit-section-process section) process)
      (with-current-buffer process-buf
        (set-marker (process-mark process) (point)))
      (when input
        (with-current-buffer input
          (process-send-region process (point-min) (point-max))
          (process-send-eof    process)))
      (setq magit-this-process process)
      (setf (magit-section-info section) process)
      (magit-process-display-buffer process)
      process)))

;;;;; Process Internals

(defun magit-process-setup (program args)
  (magit-process-set-mode-line program args)
  (let ((buf (magit-process-buffer)))
    (if  buf
        (magit-process-truncate-log buf)
      (setq buf (magit-process-buffer nil t)))
    (with-current-buffer buf
      (goto-char (1- (point-max)))
      (let* ((inhibit-read-only t)
             (magit-with-section--parent magit-root-section)
             ;; Kids, don't do this ^^^^ at home.
             (s (magit-with-section
                    (section process nil
                             (mapconcat 'identity (cons program args) " "))
                  (insert "\n"))))
        (set-marker-insertion-type (magit-section-content-beginning s) nil)
        (unless (get-buffer-window (current-buffer) t)
          (magit-section-set-hidden s t))
        (insert "\n")
        (backward-char 2)
        (cons (current-buffer) s)))))

(defun magit-process-truncate-log (buffer)
  (with-current-buffer buffer
    (let* ((head nil)
           (tail (magit-section-children magit-root-section))
           (count (length tail)))
      (when (> (1+ count) magit-process-log-max)
        (while (and (cdr tail)
                    (> count (/ magit-process-log-max 2)))
          (let* ((inhibit-read-only t)
                 (section (car tail))
                 (process (magit-section-process section)))
            (cond ((not process))
                  ((memq (process-status process) '(exit signal))
                   (delete-region (magit-section-beginning section)
                                  (1+ (magit-section-end section)))
                   (cl-decf count))
                  (t
                   (push section head))))
          (pop tail))
        (setf (magit-section-children magit-root-section)
              (nconc (reverse head) tail))))))

(defun magit-process-sentinel (process event)
  "Default sentinel used by `magit-start-process'."
  (when (memq (process-status process) '(exit signal))
    (setq event (substring event 0 -1))
    (magit-process-unset-mode-line)
    (when (string-match "^finished" event)
      (message (concat (capitalize (process-name process)) " finished")))
    (magit-process-finish process)
    (when (eq process magit-this-process)
      (setq magit-this-process nil))
    (magit-refresh (and (buffer-live-p (process-get process 'command-buf))
                        (process-get process 'command-buf)))))

(defun magit-process-filter (proc string)
  "Default filter used by `magit-start-process'."
  (with-current-buffer (process-buffer proc)
    (let ((inhibit-read-only t))
      (magit-process-yes-or-no-prompt proc string)
      (magit-process-username-prompt  proc string)
      (magit-process-password-prompt  proc string)
      (goto-char (process-mark proc))
      (setq string (propertize string 'invisible
                               (magit-section-hidden
                                (process-get proc 'section))))
      ;; Find last ^M in string.  If one was found, ignore everything
      ;; before it and delete the current line.
      (let ((ret-pos (length string)))
        (while (and (>= (setq ret-pos (1- ret-pos)) 0)
                    (/= ?\r (aref string ret-pos))))
        (cond ((>= ret-pos 0)
               (goto-char (line-beginning-position))
               (delete-region (point) (line-end-position))
               (insert-and-inherit (substring string (+ ret-pos 1))))
              (t
               (insert-and-inherit string))))
      (set-marker (process-mark proc) (point)))))

(defun magit-process-logfile-filter (process string)
  "Special filter used by `magit-run-git-with-logfile'."
  (magit-process-filter process string)
  (let ((file (process-get process 'logfile)))
    (with-temp-file file
      (when (file-exists-p file)
        (insert-file-contents file)
        (goto-char (point-max)))
      (insert string)
      (write-region (point-min) (point-max) file))))

(defun magit-process-yes-or-no-prompt (proc string)
  "Forward yes-or-no prompts to the user."
  (-when-let (beg (string-match magit-process-yes-or-no-prompt-regexp string))
    (let ((max-mini-window-height 30))
      (process-send-string
       proc
       (downcase
        (concat (match-string (if (yes-or-no-p (substring string 0 beg)) 1 2)
                              string)
                "\n"))))))

(defun magit-process-password-prompt (proc string)
  "Forward password prompts to the user."
  (--when-let (magit-process-match-prompt
               magit-process-password-prompt-regexps string)
    (process-send-string proc (concat (read-passwd it) "\n"))))

(defun magit-process-username-prompt (proc string)
  "Forward username prompts to the user."
  (--when-let (magit-process-match-prompt
               magit-process-username-prompt-regexps string)
    (process-send-string
     proc (concat (read-string it nil nil (user-login-name)) "\n"))))

(defun magit-process-match-prompt (prompts string)
  (when (--any? (string-match it string) prompts)
    (let ((prompt (match-string 0 string)))
      (cond ((string-match ": $" prompt) prompt)
            ((string-match ":$"  prompt) (concat prompt " "))
            (t                           (concat prompt ": "))))))

(defun magit-process-wait ()
  (while (and magit-this-process
              (eq (process-status magit-this-process) 'run))
    (sit-for 0.1 t)))

(defun magit-process-set-mode-line (program args)
  (when (equal program magit-git-executable)
    (setq args (nthcdr (1+ (length magit-git-standard-options)) args)))
  (magit-map-magit-buffers
   (apply-partially (lambda (s)
                      (setq mode-line-process s))
                    (concat " " program
                            (and args (concat " " (car args)))))))

(defun magit-process-unset-mode-line ()
  (magit-map-magit-buffers (lambda () (setq mode-line-process nil))))

(defvar magit-process-error-message-re
  (concat "^\\(?:error\\|fatal\\|git\\): \\(.*\\)" paragraph-separate))

(defun magit-process-finish (arg &optional process-buf command-buf
                                 default-dir section)
  (unless (integerp arg)
    (setq process-buf (process-buffer arg)
          command-buf (process-get arg 'command-buf)
          default-dir (process-get arg 'default-dir)
          section     (process-get arg 'section)
          arg         (process-exit-status arg)))
  (when (featurep 'dired)
    (dired-uncache default-dir))
  (when (buffer-live-p process-buf)
    (with-current-buffer process-buf
      (let ((inhibit-read-only t)
            (mark (magit-section-beginning section)))
        (set-marker-insertion-type mark nil)
        (goto-char mark)
        (insert (propertize (format "%3s " arg)
                            'magit-section section
                            'face (if (= arg 0)
                                      'magit-process-ok
                                    'magit-process-ng))))))
  (unless (= arg 0)
    (message ; `error' would prevent refresh
     "%s ... [%s buffer %s for details]"
     (or (and (buffer-live-p process-buf)
              (with-current-buffer process-buf
                (save-excursion
                  (goto-char (magit-section-end section))
                  (when (re-search-backward
                         magit-process-error-message-re nil
                         (magit-section-content-beginning section))
                    (match-string 1)))))
         "Git failed")
     (-if-let (key (and (buffer-live-p command-buf)
                        (with-current-buffer command-buf
                          (car (where-is-internal
                                'magit-process-display-buffer)))))
         (format "Hit %s to see" (key-description key))
       "See")
     (buffer-name process-buf)))
  arg)

(defun magit-process-display-buffer (process)
  (when (process-live-p process)
    (let ((buf (process-buffer process)))
      (cond ((not (buffer-live-p buf)))
            ((= magit-process-popup-time 0)
             (pop-to-buffer buf))
            ((> magit-process-popup-time 0)
             (run-with-timer magit-process-popup-time nil
                             (lambda (p)
                               (when (eq (process-status p) 'run)
                                 (let ((buf (process-buffer p)))
                                   (when (buffer-live-p buf)
                                     (pop-to-buffer buf)))))
                             process))))))

(defun magit-process-quote-arguments (args)
  "Quote each argument in list ARGS as an argument to Git.
Except when `magit-process-quote-curly-braces' is non-nil ARGS is
returned unchanged.  This is required to works around strangeness
of the Windows \"Powershell\"."
  (if magit-process-quote-curly-braces
      (mapcar (apply-partially 'replace-regexp-in-string
                               "{\\([0-9]+\\)}" "\\\\{\\1\\\\}")
              args)
    args))

(defvar magit-server-visit-args nil)
(defun  magit-server-visit-args (action &optional other-window args)
  (setq magit-server-visit-args
        (list action other-window (magit-get-top-dir)
              (current-window-configuration) args)))

(defun magit-server-visit ()
  (when (or (string-match-p git-commit-filename-regexp buffer-file-name)
            (string-match-p git-rebase-filename-regexp buffer-file-name))
    (let ((type     (nth 0 magit-server-visit-args))
          (otherwin (nth 1 magit-server-visit-args))
          (topdir   (nth 2 magit-server-visit-args))
          (winconf  (nth 3 magit-server-visit-args))
          (args     (nth 4 magit-server-visit-args)))
      (setq-local server-window (if otherwin 'pop-to-buffer 'switch-to-buffer))
      (when (equal (magit-get-top-dir) topdir)
        (setq with-editor-previous-winconf winconf)
        (setq magit-refresh-args args)))))

(add-hook 'server-visit-hook 'magit-server-visit t)

;;;; Mode Api
;;;;; Mode Foundation

(define-derived-mode magit-mode special-mode "Magit"
  "Parent major mode from which Magit major modes inherit.

Please see the manual for a complete description of Magit.

\\{magit-mode-map}"
  (buffer-disable-undo)
  (setq truncate-lines t)
  (add-hook 'pre-command-hook  #'magit-remember-point nil t)
  (add-hook 'post-command-hook #'magit-correct-point-after-command t t)
  (add-hook 'post-command-hook #'magit-highlight-section t t)
  ;; Emacs' normal method of showing trailing whitespace gives weird
  ;; results when `magit-whitespace-warning-face' is different from
  ;; `trailing-whitespace'.
  (when (and magit-highlight-whitespace
             magit-highlight-trailing-whitespace)
    (setq show-trailing-whitespace nil)))

(defvar-local magit-refresh-function nil)
(put 'magit-refresh-function 'permanent-local t)

(defvar-local magit-refresh-args nil)
(put 'magit-refresh-args 'permanent-local t)

(defmacro magit-mode-setup
  (buffer switch-func mode refresh-func &rest refresh-args)
  "Display and select BUFFER, turn on MODE, and refresh a first time.
Display BUFFER using `magit-mode-display-buffer', then turn on
MODE in BUFFER, set the local value of `magit-refresh-function'
to REFRESH-FUNC and that of `magit-refresh-args' to REFRESH-ARGS
and finally \"refresh\" a first time.  All arguments are
evaluated before switching to BUFFER."
  (let ((mode-symb (cl-gensym "mode-symb"))
        (toplevel  (cl-gensym "toplevel"))
        (init-args (cl-gensym "init-args"))
        (buf-symb  (cl-gensym "buf-symb")))
    `(let* ((,mode-symb ,mode)
            (,toplevel  (magit-get-top-dir))
            (,init-args (list ,mode-symb ,refresh-func ,@refresh-args))
            (,buf-symb  (magit-mode-display-buffer
                         ,buffer ,mode-symb ,switch-func)))
       (if ,toplevel
           (with-current-buffer ,buf-symb
             (apply #'magit-mode-init ,toplevel ,init-args))
         (user-error "Not inside a Git repository")))))

(defun magit-mode-init (dir mode refresh-func &rest refresh-args)
  "Turn on MODE and refresh in the current buffer.
Turn on MODE, set the local value of `magit-refresh-function' to
REFRESH-FUNC and that of `magit-refresh-args' to REFRESH-ARGS and
finally \"refresh\" a first time.

Also see `magit-mode-setup', a more convenient variant."
  (cl-case mode
    (magit-commit-mode
     (magit-setup-xref (cons #'magit-show-commit refresh-args))
     (goto-char (point-min)))
    (magit-diff-mode
     (magit-setup-xref (cons #'magit-diff refresh-args))
     (goto-char (point-min))))
  (setq default-directory dir
        magit-refresh-function refresh-func
        magit-refresh-args refresh-args)
  (funcall mode)
  (magit-mode-refresh-buffer))

(defvar magit-inhibit-save-previous-winconf nil)

(defvar-local magit-previous-window-configuration nil)
(put 'magit-previous-window-configuration 'permanent-local t)

(defvar-local magit-previous-section nil)
(put 'magit-previous-section 'permanent-local t)

(defun magit-mode-display-buffer (buffer mode &optional switch-function)
  "Display BUFFER in some window and select it.
BUFFER may be a buffer or a string, the name of a buffer.  Return
the buffer.

Unless BUFFER is already displayed in the selected frame store the
previous window configuration as a buffer local value, so that it
can later be restored by `magit-mode-quit-window'.

Then display and select BUFFER using SWITCH-FUNCTION.  If that is
nil either use `pop-to-buffer' if the current buffer's major mode
derives from Magit mode; or else use `switch-to-buffer'.

This is only intended for buffers whose major modes derive from
Magit mode."
  (cond ((stringp buffer)
         (setq buffer (magit-mode-get-buffer-create buffer mode)))
        ((not (bufferp buffer))
         (signal 'wrong-type-argument (list 'bufferp nil))))
  (let ((section (magit-current-section)))
    (with-current-buffer (get-buffer-create buffer)
      (setq magit-previous-section section)
      (unless (or (get-buffer-window buffer (selected-frame))
                  magit-inhibit-save-previous-winconf)
        (setq magit-previous-window-configuration
              (current-window-configuration)))))
  (funcall (or switch-function
               (if (derived-mode-p 'magit-mode)
                   'switch-to-buffer
                 'pop-to-buffer))
           buffer)
  buffer)

(defun magit-mode-get-buffer (format mode &optional topdir create)
  (if (not (string-match-p "%[Tt]" format))
      (funcall (if create #'get-buffer-create #'get-buffer) format)
    (unless topdir
      (setq topdir (magit-get-top-dir)))
    (let ((name (format-spec
                 format `((?T . ,topdir)
                          (?t . ,(file-name-nondirectory
                                  (directory-file-name topdir)))))))
      (or (--first (with-current-buffer it
                     (and (or (not mode) (eq major-mode mode))
                          (equal (expand-file-name default-directory) topdir)
                          (string-match-p (format "^%s\\(?:<[0-9]+>\\)?$"
                                                  (regexp-quote name))
                                          (buffer-name))))
                   (buffer-list))
          (and create (generate-new-buffer name))))))

(defun magit-mode-get-buffer-create (format mode &optional topdir)
  (magit-mode-get-buffer format mode topdir t))

(cl-defun magit-mode-refresh-buffer (&optional (buffer (current-buffer)))
  (with-current-buffer buffer
    (when magit-refresh-function
      (let* ((old-line (line-number-at-pos))
             (old-point (point))
             (old-window (selected-window))
             (old-window-start (window-start))
             (old-section (magit-current-section))
             (old-path (and old-section
                            (magit-section-path (magit-current-section)))))
        (beginning-of-line)
        (let ((inhibit-read-only t)
              (section-line (and old-section
                                 (count-lines
                                  (magit-section-beginning old-section)
                                  (point))))
              (line-char (- old-point (point))))
          (erase-buffer)
          (apply magit-refresh-function
                 magit-refresh-args)
          (--if-let (and old-path
                         (magit-find-section old-path magit-root-section))
              (progn (goto-char (magit-section-beginning it))
                     (forward-line section-line)
                     (forward-char line-char))
            (save-restriction
              (widen)
              (goto-char (point-min))
              (forward-line (1- old-line)))))
        (when (fboundp 'unrecord-window-buffer)
          (unrecord-window-buffer old-window buffer))
        (dolist (w (get-buffer-window-list buffer nil t))
          (set-window-point w (point))
          (set-window-start w old-window-start t))
        (magit-highlight-section)
        (run-hooks 'magit-mode-refresh-buffer-hook)))))

(defun magit-mode-quit-window (&optional kill-buffer)
  "Bury the current buffer and delete its window.
With a prefix argument, kill the buffer instead.

If `magit-restore-window-configuration' is non-nil and the last
configuration stored by `magit-mode-display-buffer' originates
from the selected frame then restore it after burrying/killing
the buffer.  Finally reset the window configuration to nil."
  (interactive "P")
  (let ((winconf magit-previous-window-configuration)
        (buffer (current-buffer))
        (frame (selected-frame)))
    (quit-window kill-buffer (selected-window))
    (when winconf
      (when (and magit-restore-window-configuration
                 (equal frame (window-configuration-frame winconf)))
        (set-window-configuration winconf)
        (when (buffer-live-p buffer)
          (with-current-buffer buffer
            (setq magit-previous-window-configuration nil)))))
    (run-hook-with-args 'magit-mode-quit-window-hook buffer)))

;;;;; Mode Utilities

(defun magit-map-magit-buffers (func &optional dir)
  (dolist (buf (buffer-list))
    (with-current-buffer buf
      (when (and (derived-mode-p 'magit-mode)
                 (or (null dir)
                     (equal default-directory dir)))
        (funcall func)))))

;;;;; (section kludges)

(defvar-local magit-last-point nil)
(put 'magit-last-point 'permanent-local t)

(defun magit-remember-point ()
  (setq magit-last-point (point)))

(defun magit-invisible-region-end (pos)
  (while (and (not (= pos (point-max))) (invisible-p pos))
    (setq pos (next-char-property-change pos)))
  pos)

(defun magit-invisible-region-start (pos)
  (while (and (not (= pos (point-min))) (invisible-p pos))
    (setq pos (1- (previous-char-property-change pos))))
  pos)

(defun magit-correct-point-after-command ()
  "Move point outside of invisible regions.

Emacs often leaves point in invisible regions, it seems.  To fix
this, we move point ourselves and never let Emacs do its own
adjustments.

When point has to be moved out of an invisible region, it can be
moved to its end or its beginning.  We usually move it to its
end, except when that would move point back to where it was
before the last command."
  (when (invisible-p (point))
    (let ((end (magit-invisible-region-end (point))))
      (goto-char (if (= end magit-last-point)
                     (magit-invisible-region-start (point))
                   end))))
  (setq disable-point-adjustment t))

;;;;; Buffer History

(defun magit-go-backward ()
  "Move backward in current buffer's history."
  (interactive)
  (if help-xref-stack
      (help-xref-go-back (current-buffer))
    (user-error "No previous entry in buffer's history")))

(defun magit-go-forward ()
  "Move forward in current buffer's history."
  (interactive)
  (if help-xref-forward-stack
      (help-xref-go-forward (current-buffer))
    (user-error "No next entry in buffer's history")))

(defun magit-xref-insert-buttons ()
  (when (and (or (eq magit-show-xref-buttons t)
                 (apply 'derived-mode-p magit-show-xref-buttons))
             (or help-xref-stack help-xref-forward-stack))
    (insert "\n")
    (when help-xref-stack
      (magit-xref-insert-button help-back-label
                                'magit-xref-backward))
    (when help-xref-forward-stack
      (when help-xref-stack
        (insert " "))
      (magit-xref-insert-button help-forward-label
                                'magit-xref-forward))))

(defun magit-xref-insert-button (label type)
  (magit-with-section (section button label)
    (insert-text-button label 'type type
                        'help-args (list (current-buffer)))))

(define-button-type 'magit-xref-backward
  :supertype 'help-back
  'mouse-face magit-item-highlight-face
  'help-echo (purecopy "mouse-2, RET: go back to previous history entry"))

(define-button-type 'magit-xref-forward
  :supertype 'help-forward
  'mouse-face magit-item-highlight-face
  'help-echo (purecopy "mouse-2, RET: go back to next history entry"))

(defun magit-setup-xref (item)
  (when help-xref-stack-item
    (push (cons (point) help-xref-stack-item) help-xref-stack)
    (setq help-xref-forward-stack nil))
  (when (called-interactively-p 'interactive)
    (--when-let (nthcdr 10 help-xref-stack)
      (setcdr it nil)))
  (setq help-xref-stack-item item))

;;;;; Refresh Machinery

(defun magit-refresh (&optional buffer)
  "Refresh some buffers belonging to the current repository.

Refresh the current buffer if its major mode derives from
`magit-mode', and refresh the corresponding status buffer.
If the global `magit-auto-revert-mode' is turned on, then
also revert all unmodified buffers that visit files being
tracked in the current repository."
  (interactive (list (current-buffer)))
  (unless buffer
    (setq buffer (current-buffer)))
  (with-current-buffer buffer
    (when (derived-mode-p 'magit-mode)
      (magit-mode-refresh-buffer buffer))
    (let (status)
      (when (and (not (eq major-mode 'magit-status-mode))
                 (setq status (magit-mode-get-buffer
                               magit-status-buffer-name
                               'magit-status-mode)))
        (magit-mode-refresh-buffer status))))
  (when magit-auto-revert-mode
    (magit-revert-buffers)))

(defun magit-refresh-all ()
  "Refresh all buffers belonging to the current repository.

Refresh all Magit buffers belonging to the current repository.
If the global `magit-auto-revert-mode' is turned on, then also
revert all unmodified buffers that visit files being tracked in
the current repository."
  (interactive)
  (magit-map-magit-buffers #'magit-mode-refresh-buffer default-directory)
  (magit-revert-buffers))

(defun magit-revert-buffers ()
  (let ((topdir (magit-get-top-dir)))
    (when topdir
      (let ((gitdir  (magit-git-dir))
            (tracked (magit-git-lines "ls-tree" "-r" "--name-only" "HEAD")))
        (dolist (buf (buffer-list))
          (with-current-buffer buf
            (let ((file (buffer-file-name)))
              (and file (string-prefix-p topdir file)
                   (not (string-prefix-p gitdir file))
                   (member (file-relative-name file topdir) tracked)
                   (let ((auto-revert-mode t))
                     (auto-revert-handler))))))))))

(defvar magit-save-some-buffers-topdir nil)

(defun magit-save-some-buffers (&optional msg pred topdir)
  "Save some buffers if variable `magit-save-some-buffers' is non-nil.
If variable `magit-save-some-buffers' is set to `dontask' then
don't ask the user before saving the buffers, just go ahead and
do it.

Optional argument MSG is displayed in the minibuffer if variable
`magit-save-some-buffers' is nil.

Optional second argument PRED determines which buffers are considered:
If PRED is nil, all the file-visiting buffers are considered.
If PRED is t, then certain non-file buffers will also be considered.
If PRED is a zero-argument function, it indicates for each buffer whether
to consider it or not when called with that buffer current."
  (interactive)
  (let ((predicate-function (or pred magit-save-some-buffers-predicate))
        (magit-save-some-buffers-topdir (or topdir default-directory)))
    (if magit-save-some-buffers
        (save-some-buffers
         (eq magit-save-some-buffers 'dontask)
         predicate-function)
      (when msg
        (message msg)))))

(defun magit-save-buffers-predicate-all ()
  "Prompt to save all buffers with unsaved changes."
  t)

(defun magit-save-buffers-predicate-tree-only ()
  "Only prompt to save buffers which are within the current git project.
As determined by the directory passed to `magit-status'."
  (and buffer-file-name
       (string= (magit-get-top-dir magit-save-some-buffers-topdir)
                (magit-get-top-dir (file-name-directory buffer-file-name)))))

;;; Plumbing
;;;; Repository Paths

(defun magit-git-dir (&optional path)
  "Return absolute path to the GIT_DIR for the current repository.
If optional PATH is non-nil it has to be a path relative to the
GIT_DIR and its absolute path is returned"
  (--when-let (magit-rev-parse "--git-dir")
    (setq it (file-name-as-directory (magit-expand-git-file-name it)))
    (if path (expand-file-name (convert-standard-filename path) it) it)))

(defun magit-toplevel ()
  "Return the top-level directory for the current repository.

Determine the repository which contains `default-directory' in
its work tree and return the absolute path to its top-level
directory.  Otherwise return nil."
  (--when-let (magit-rev-parse "--show-toplevel")
    (file-name-as-directory (magit-expand-git-file-name it))))

(defun magit-get-top-dir (&optional directory)
  "Return the top-level directory for the current repository.

Determine the repository which contains `default-directory' in
either its work tree or git control directory and return the
absolute path to its top-level directory.  If there is no top
directory, because the repository is bare, return the control
directory instead.

If optional DIRECTORY is non-nil then return the top directory
of the repository that contains that instead.  DIRECTORY has to
be an existing directory."
  (setq directory (if directory
                      (file-name-as-directory
                       (expand-file-name directory))
                    default-directory))
  (unless (file-directory-p directory)
    (error "%s isn't an existing directory" directory))
  (let ((default-directory directory))
    (or (magit-toplevel)
        (-when-let (gitdir (magit-git-dir))
          (if (magit-bare-repo-p)
              gitdir
            (file-name-directory (directory-file-name gitdir)))))))

(defun magit-inside-gitdir-p ()
  "Return t if `default-directory' is below a repository directory."
  (magit-rev-parse-p "--is-inside-git-dir"))

(defun magit-inside-worktree-p ()
  "Return t if `default-directory' is below the work tree of a repository."
  (magit-rev-parse-p "--is-inside-work-tree"))

(defun magit-bare-repo-p ()
  "Return t if the current repository is bare."
  (magit-rev-parse-p "--is-bare-repository"))

(defun magit-file-relative-name (file)
  "Return the path of FILE relative to the repository root.
If FILE isn't inside a Git repository then return nil."
  (setq file (file-truename file))
  (--when-let (magit-get-top-dir (file-name-directory file))
    (substring file (length it))))

(defun magit-expand-git-file-name (filename)
  (when (tramp-tramp-file-p default-directory)
    (setq filename (file-relative-name filename
                                       (with-parsed-tramp-file-name
                                           default-directory nil
                                         localname))))
  (expand-file-name filename))

(defun magit-decode-git-path (path)
  (if (eq (aref path 0) ?\")
      (string-as-multibyte (read path))
    path))

;;;; Predicates

(defun magit-no-commit-p ()
  "Return t if there is no commit in the current git repository."
  (not (magit-git-string "rev-list" "-1" "HEAD")))

(defun magit-anything-staged-p (&rest files)
  "Return t if there are any staged changes.
If optional FILES is non-nil, then only changes to those files
are considered."
  (magit-git-failure "diff" "--quiet" "--cached" "--" files))

(defun magit-anything-unstaged-p (&rest files)
  "Return t if there are any unstaged changes.
If optional FILES is non-nil, then only changes to those files
are considered."
  (magit-git-failure "diff" "--quiet" "--" files))

(defun magit-anything-modified-p (&rest files)
  "Return t if there are any staged or unstaged changes.
If optional FILES is non-nil, then only changes to those files
are considered."
  (or (apply 'magit-anything-staged-p files)
      (apply 'magit-anything-unstaged-p files)))

;;;; Revisions and References

(defun magit-rev-parse (&rest args)
  "Execute `git rev-parse ARGS', returning first line of output.
If there is no output return nil."
  (apply #'magit-git-string "rev-parse" args))

(defun magit-rev-parse-p (&rest args)
  "Execute `git rev-parse ARGS', returning t if it prints \"true\".
Return t if the first (and usually only) output line is the
string \"true\", otherwise return nil."
  (magit-git-true "rev-parse" args))

(defun magit-get-shortname (rev)
  (let ((fn (apply-partially 'magit-git-string "name-rev"
                             "--name-only" "--no-undefined" rev)))
    (setq rev (or (funcall fn "--refs=refs/tags/*")
                  (funcall fn "--refs=refs/heads/*")
                  (funcall fn "--refs=refs/remotes/*" "--always")))
    (if (and (string-match "^\\(?:tags\\|remotes\\)/\\(.+\\)" rev)
             (magit-unambiguous-refname-p (match-string 1 rev)))
        (match-string 1 rev)
      rev)))

(defun magit-ref-exists-p (ref)
  (magit-git-success "show-ref" "--verify" ref))

(defun magit-unambiguous-refname-p (name)
  "Return t if REF is unambiguous, nil otherwise."
  ;; An ambiguous ref does not cause `git rev-parse --abbrev-ref'
  ;; to exits with a non-zero status.  But there is nothing on
  ;; stdout in that case.
  (not (magit-rev-parse "--abbrev-ref" name)))

(defun magit-get-current-branch ()
  "Return the refname of the currently checked out branch.
Return nil if no branch is currently checked out."
  (magit-git-string "symbolic-ref" "--short" "HEAD"))

(defun magit-get-previous-branch ()
  "Return the refname of the previously checked out branch.
Return nil if the previously checked out branch no longer exists."
  (let ((current (magit-get-current-branch))
        (i 1) prev)
    (while (and (setq prev (magit-rev-parse "--verify" (format "@{-%i}" i)))
                (setq prev (magit-get-shortname prev))
                (equal prev current))
      (cl-incf i))
    prev))

(defun magit-get-tracked-branch (&optional branch qualified)
  "Return the name of the tracking branch the local branch name BRANCH.

If optional QUALIFIED is non-nil return the full branch path,
otherwise try to shorten it to a name (which may fail)."
  (unless branch
    (setq branch (magit-get-current-branch)))
  (when branch
    (let ((remote (magit-get "branch" branch "remote"))
          (merge  (magit-get "branch" branch "merge")))
      (when (and (not merge)
                 (not (equal remote ".")))
        (setq merge branch))
      (when (and remote merge)
        (if (string= remote ".")
            (cond (qualified merge)
                  ((string-match "^refs/heads/" merge)
                   (substring merge 11))
                  ((string-match "^refs/" merge)
                   merge))
          (let* ((fetch (mapcar (lambda (f) (split-string f "[+:]" t))
                                (magit-get-all "remote" remote "fetch")))
                 (match (cadr (assoc merge fetch))))
            (unless match
              (let* ((prefix (nreverse (split-string merge "/")))
                     (unique (list (car prefix))))
                (setq prefix (cdr prefix))
                (setq fetch
                      (cl-mapcan
                       (lambda (f)
                         (cl-destructuring-bind (from to) f
                           (setq from (nreverse (split-string from "/")))
                           (when (equal (car from) "*")
                             (list (list (cdr from) to)))))
                       fetch))
                (while (and prefix (not match))
                  (if (setq match (cadr (assoc prefix fetch)))
                      (setq match (concat (substring match 0 -1)
                                          (mapconcat 'identity unique "/")))
                    (push (car prefix) unique)
                    (setq prefix (cdr prefix))))))
            (cond ((not match) nil)
                  (qualified match)
                  ((string-match "^refs/remotes/" match)
                   (substring match 13))
                  (t match))))))))

(defun magit-get-remote (branch)
  "Return the name of the remote for BRANCH.
If branch is nil or it has no remote, but a remote named
\"origin\" exists, return that.  Otherwise, return nil."
  (let ((remote (or (and branch (magit-get "branch" branch "remote"))
                    (and (magit-get "remote" "origin" "url") "origin"))))
    (unless (string= remote "")
      remote)))

(defun magit-get-current-remote ()
  "Return the name of the remote for the current branch.
If there is no current branch, or no remote for that branch,
but a remote named \"origin\" is configured, return that.
Otherwise, return nil."
  (magit-get-remote (magit-get-current-branch)))

(defun magit-get-remote/branch (&optional branch verify)
  "Return the remote-tracking branch of BRANCH used for pulling.
Return a string of the form \"REMOTE/BRANCH\".

If optional BRANCH is nil return the remote-tracking branch of
the current branch.  If optional VERIFY is non-nil verify that
the remote branch exists; else return nil."
  (save-match-data
    (let (remote remote-branch remote/branch)
      (and (or branch (setq branch (magit-get-current-branch)))
           (setq remote (magit-get "branch" branch "remote"))
           (setq remote-branch (magit-get "branch" branch "merge"))
           (string-match "^refs/heads/\\(.+\\)" remote-branch)
           (setq remote/branch
                 (concat remote "/" (match-string 1 remote-branch)))
           (or (not verify)
               (magit-rev-parse "--verify" remote/branch))
           remote/branch))))

(defun magit-get-current-tag (&optional with-distance-p)
  "Return the closest tag reachable from \"HEAD\".

If optional WITH-DISTANCE-P is non-nil then return (TAG COMMITS
DIRTY) where COMMITS is the number of commits in \"HEAD\" but not
in TAG and DIRTY is t if there are uncommitted changes, nil
otherwise."
  (--when-let (magit-git-string "describe" "--long" "--tags" "--dirty")
    (save-match-data
      (string-match
       "\\(.+\\)-\\(?:0[0-9]*\\|\\([0-9]+\\)\\)-g[0-9a-z]+\\(-dirty\\)?$" it)
      (if with-distance-p
          (list (match-string 1 it)
                (string-to-number (or (match-string 2 it) "0"))
                (and (match-string 3 it) t))
        (match-string 1 it)))))

(defun magit-get-next-tag (&optional with-distance-p)
  "Return the closest tag from which \"HEAD\" is reachable.

If no such tag can be found or if the distance is 0 (in which
case it is the current tag, not the next) return nil instead.

If optional WITH-DISTANCE-P is non-nil then return (TAG COMMITS)
where COMMITS is the number of commits in TAG but not in \"HEAD\"."
  (--when-let (magit-git-string "describe" "--contains" "HEAD")
    (save-match-data
      (when (string-match "^[^^~]+" it)
        (setq it (match-string 0 it))
        (unless (equal it (magit-get-current-tag))
          (if with-distance-p
              (list it (car (magit-rev-diff-count it "HEAD")))
            it))))))

(defun magit-list-refs (&rest args)
  (magit-git-lines
   "for-each-ref" "--format=%(refname)"
   (or args (list "refs/heads" "refs/remotes" "refs/tags"))))

(defun magit-list-branches ()
  (magit-list-refs "refs/heads" "refs/remotes"))

(defun magit-list-local-branches ()
  (magit-list-refs "refs/heads"))

(defun magit-list-remote-branches (&optional remote)
  (magit-list-refs (concat "refs/remotes/" remote)))

(defun magit-list-refnames (&rest args)
  (magit-git-lines
   "for-each-ref" "--format=%(refname:short)"
   (or args (list "refs/heads" "refs/remotes" "refs/tags"))))

(defun magit-list-branch-names ()
  (magit-list-refnames "refs/heads" "refs/remotes"))

(defun magit-list-local-branch-names ()
  (magit-list-refnames "refs/heads"))

(defun magit-list-remote-branch-names (&optional remote relative)
  (if (and remote relative)
      (let ((regexp (format "^refs/remotes/%s/\\(.+\\)" remote)))
        (cl-mapcan (lambda (ref)
                     (and (string-match regexp ref)
                          (list (match-string t ref))))
                   (magit-list-remote-branches remote)))
    (magit-list-refnames (concat "refs/remotes/" remote))))

(defun magit-rev-diff-count (a b)
  "Return the commits in A but not B and vice versa.
Return a list of two integers: (A>B B>A)."
  (mapcar 'string-to-number
          (split-string (magit-git-string "rev-list"
                                          "--count" "--left-right"
                                          (concat a "..." b))
                        "\t")))

(defun magit-abbrev-length ()
  (string-to-number (or (magit-get "core.abbrev") "7")))

(defun magit-abbrev-arg ()
  (format "--abbrev=%d" (magit-abbrev-length)))

(defun magit-commit-parents (commit)
  (cdr (split-string (magit-git-string "rev-list" "-1" "--parents" commit))))

(defun magit-assert-one-parent (commit command)
  (when (> (length (magit-commit-parents commit)) 1)
    (user-error "Cannot %s a merge commit" command)))

(defun magit-reflog-enable (ref)
  (let ((logfile (magit-git-dir (concat "logs/" ref))))
    (unless (file-exists-p logfile)
      (make-directory (file-name-directory logfile) t)
      (with-temp-file logfile))))

(defun magit-rev-format (format &optional rev)
  "Return first line of `git log -1 --format=format:FORMAT [REV]'.
Execute Git, returning the first line of its output.  If there is
no output return nil."
  (magit-git-string "log" "-1" (concat "--format=format:" format) rev))

(defun magit-format-rev-summary (rev)
  (--when-let (magit-rev-format "%h %s" rev)
    (string-match " " it)
    (put-text-property 0 (match-beginning 0) 'face 'magit-log-sha1 it)
    it))

(defun magit-format-ref-label (ref)
  (cl-destructuring-bind (re face fn)
      (--first (string-match (car it) ref) magit-refs-namespaces)
    (if fn
        (funcall fn ref face)
      (propertize (or (match-string 1 ref) ref) 'face face))))

(defun magit-format-ref-labels (string)
  (save-match-data
    (mapconcat 'magit-format-ref-label
               (split-string string "\\(tag: \\|[(), ]\\)" t) " ")))

(defun magit-insert-ref-labels (string)
  (save-match-data
    (dolist (ref (split-string string "\\(tag: \\|[(), ]\\)" t) " ")
      (cl-destructuring-bind (re face fn)
          (cl-find-if (lambda (elt) (string-match (car elt) ref))
                      magit-refs-namespaces)
        (if fn
            (let ((text (funcall fn ref face)))
              (magit-insert text (get-text-property 1 'face text) ?\s))
        (magit-insert (or (match-string 1 ref) ref) face ?\s))))))

(defmacro magit-with-blob (commit file &rest body)
  (declare (indent 2))
  `(with-temp-buffer
     (let ((buffer-file-name ,file))
       (save-excursion
         (magit-git-insert "cat-file" "-p"
                           (concat ,commit ":" buffer-file-name)))
       (decode-coding-inserted-region
        (point-min) (point-max) buffer-file-name t nil nil t)
       ,@body)))

;;;; Variables

(defun magit-get (&rest keys)
  "Return the value of Git config entry specified by KEYS."
  (magit-git-string "config" (mapconcat 'identity keys ".")))

(defun magit-get-all (&rest keys)
  "Return all values of the Git config entry specified by KEYS."
  (magit-git-lines "config" "--get-all" (mapconcat 'identity keys ".")))

(defun magit-get-boolean (&rest keys)
  "Return the boolean value of Git config entry specified by KEYS."
  (magit-git-true "config" "--bool" (mapconcat 'identity keys ".")))

(defun magit-set (val &rest keys)
  "Set Git config settings specified by KEYS to VAL."
  (if val
      (magit-git-string "config" (mapconcat 'identity keys ".") val)
    (magit-git-string "config" "--unset" (mapconcat 'identity keys "."))))

;;;; Completion
;;;;; Completing Read

(defun magit-completing-read
  (prompt collection &optional predicate require-match initial-input hist def)
  "Magit wrapper around `completing-read' or an alternative function.

Option `magit-completing-read-function' can be used to wrap
around another `completing-read'-like function.  Unless it
doesn't have the exact same signature, an additional wrapper is
required.  Even if it has the same signature it might be a good
idea to wrap it, so that `magit-prompt-with-default' can be used.

See `completing-read' for the meanings of the arguments, but note
that this wrapper makes the following changes:

- If REQUIRE-MATCH is nil and the user exits without a choise,
  then return nil instead of an empty string.

- If REQUIRE-MATCH is non-nil and the users exits without a
  choise, then raise a user-error.

- For historic reasons \": \" is appended to PROMPT.  This will
  likely be fixed.

- If a `magit-completing-read-function' is used which in turn
  uses `magit-prompt-with-completion' and DEF is non-nil, then
  PROMPT is modified to end with \" (default DEF): \".

The use of another completing function and/or wrapper obviously
results in additional differences."
  (let ((reply (funcall magit-completing-read-function
                        (concat prompt ": ") collection predicate
                        require-match initial-input hist def)))
    (if (string= reply "")
        (if require-match
            (user-error "Nothing selected")
          nil)
      reply)))

(defun magit-builtin-completing-read
  (prompt choices &optional predicate require-match initial-input hist def)
  "Magit wrapper for standard `completing-read' function."
  (completing-read (magit-prompt-with-default prompt def)
                   choices predicate require-match
                   initial-input hist def))

(defun magit-ido-completing-read
  (prompt choices &optional predicate require-match initial-input hist def)
  "Ido-based completing-read almost-replacement."
  (require 'ido)
  (let ((reply (ido-completing-read
                prompt
                (if (consp (car choices))
                    (mapcar #'car choices)
                  choices)
                predicate require-match initial-input hist def)))
    (or (and (consp (car choices))
             (cdr (assoc reply choices)))
        reply)))

(defun magit-iswitchb-completing-read
  (prompt choices &optional predicate require-match initial-input hist def)
  "Iswitchb-based completing-read almost-replacement."
  (require 'iswitchb)
  (let ((iswitchb-make-buflist-hook
         (lambda ()
           (setq iswitchb-temp-buflist (if (consp (car choices))
                                           (mapcar #'car choices)
                                         choices)))))
    (iswitchb-read-buffer prompt (or initial-input def) require-match)))

(defun magit-prompt-with-default (prompt def)
  (if (and def (> (length prompt) 2)
           (string-equal ": " (substring prompt -2)))
      (format "%s (default %s): " (substring prompt 0 -2) def)
    prompt))

;;;;; Revision Completion

(defvar magit-read-rev-history nil)

(defun magit-read-rev (prompt &optional default exclude noselection)
  (setq default (magit-git-string "rev-parse" "--symbolic" default)
        exclude (magit-git-string "rev-parse" "--symbolic" exclude))
  (magit-completing-read prompt (delete exclude (magit-list-refnames))
                         nil nil nil
                         'magit-read-rev-history default))

(defun magit-read-rev-with-default (prompt)
  (magit-read-rev prompt (--when-let (or (magit-guess-branch) "HEAD")
                           (if (string-match "^refs/\\(.*\\)" it)
                               (match-string 1 it)
                             it))))

(defun magit-popup-read-rev (prompt initial-input)
  (magit-completing-read prompt nil nil nil initial-input
                         'magit-read-rev-history))

(defun magit-read-remote-branch (prompt remote &optional default)
  (magit-completing-read prompt (magit-list-remote-branch-names remote t)
                         nil nil nil nil default))

(defun magit-read-tag (prompt &optional require-match)
  (magit-completing-read prompt (magit-git-lines "tag") nil
                         require-match nil 'magit-read-rev-history))

(defun magit-read-stash (prompt)
  (let ((n (read-number  prompt 0))
        (l (1- (length (magit-git-lines "stash" "list")))))
    (if (> n l)
        (user-error "No stash older than stash@{%i}" l)
      (format "stash@{%i}" n))))

;;;;; Miscellaneous Completion

(defun magit-read-remote (prompt &optional default require-match)
  (magit-completing-read prompt (magit-git-lines "remote")
                         nil require-match nil nil
                         (or default (magit-guess-remote))))

(defvar magit-read-file-hist nil)

(defun magit-read-file-from-rev (revision &optional default)
  (unless revision
    (setq revision "HEAD"))
  (let ((default-directory (magit-get-top-dir)))
    (magit-completing-read
     (format "Retrieve file from %s" revision)
     (magit-git-lines "ls-tree" "-r" "-t" "--name-only" revision)
     nil 'require-match
     nil 'magit-read-file-hist
     (or default (magit-buffer-file-name t)))))

(defun magit-read-file-trace (ignored)
  (let ((file  (magit-read-file-from-rev "HEAD"))
        (trace (read-string "Trace: ")))
    (if (string-match
         "^\\(/.+/\\|:[^:]+\\|[0-9]+,[-+]?[0-9]+\\)\\(:\\)?$" trace)
        (concat trace (or (match-string 2 trace) ":") file)
      (user-error "Trace is invalid, see man git-log"))))

(defvar magit-gpg-secret-key-hist nil)

(defun magit-read-gpg-secret-key (prompt &optional initial-input)
  (let ((keys (mapcar
               (lambda (key)
                 (list (epg-sub-key-id (car (epg-key-sub-key-list key)))
                       (-when-let (id-obj (car (epg-key-user-id-list key)))
                         (let    ((id-str (epg-user-id-string id-obj)))
                           (if (stringp id-str)
                               id-str
                             (epg-decode-dn id-obj))))))
               (epg-list-keys (epg-make-context epa-protocol) nil t))))
  (magit-completing-read prompt keys nil nil initial-input nil
                         (or (car magit-gpg-secret-key-hist) (car keys)))))

<<<<<<< HEAD
(defun magit-popup-read-file-name (prompt initial-input)
  (read-file-name prompt nil nil t initial-input))

;;; (misplaced)
;;;; Hunk Refinement
;;;; Raw Diff Washing

(defun magit-insert-diff (section file status &optional staged)
  (let ((beg (point)))
    (apply 'magit-git-insert "-c" "diff.submodule=short" "diff"
           `(,@(and staged (list "--cached"))
             ,@magit-diff-options "--" ,file))
    (unless (eq (char-before) ?\n)
      (insert "\n"))
    (save-restriction
      (narrow-to-region beg (point))
      (goto-char beg)
      (magit-wash-diff-section section)
      (goto-char (point-max)))))

(defun magit-wash-raw-diffs (&optional staged)
  (let (previous)
    (magit-wash-sequence
     (lambda ()
       (setq previous (magit-wash-raw-diff previous staged))))))

(defun magit-wash-raw-diff (previous staged)
  (when (looking-at
         ":\\([0-7]+\\) \\([0-7]+\\) [0-9a-f]+ [0-9a-f]+ \\(.\\)[0-9]*\t\\([^\t\n]+\\)$")
    (let ((file (magit-decode-git-path (match-string-no-properties 4)))
          (status (cl-ecase (string-to-char (match-string-no-properties 3))
                    (?A 'new)
                    (?C 'copy)
                    (?D 'deleted)
                    (?M 'modified)
                    (?T 'typechange)
                    (?U 'unmerged)
                    (?X 'unknown))))
      (delete-region (point) (1+ (line-end-position)))
      (unless (or ;; Unmerged files get two entries; we ignore the second.
                  (equal file previous)
                  ;; Ignore staged, unmerged files.
                  (and staged (eq status 'unmerged)))
        (magit-with-section (section diff file nil nil
                                     (not (derived-mode-p
                                           'magit-diff-mode
                                           'magit-commit-mode)))
          (if (not (magit-section-hidden section))
              (magit-insert-diff section file status staged)
            (setf (magit-section-diff-status section) status)
            (setf (magit-section-needs-refresh-on-show section) t)
            (magit-insert-diff-title status file nil))))
      file)))

=======
>>>>>>> d867fa35
;;; Modes (1)
;;;; Commit Mode
;;;;; Commit Core

(define-derived-mode magit-commit-mode magit-mode "Magit"
  "Mode for looking at a git commit.

\\<magit-commit-mode-map>Type `\\[magit-visit-item]` to visit the changed file, \
`\\[magit-toggle-section]` to hide or show a hunk,
`\\[magit-diff-more-context]` and `\\[magit-diff-less-context]` to change the \
size of the hunks.
Type `\\[magit-apply-item]` to apply a change to your worktree and \
`\\[magit-revert-item]` to reverse it.

\\{magit-commit-mode-map}
Unless shadowed by the mode specific bindings above, bindings
from the parent keymap `magit-mode-map' are also available."
  :group 'magit)

(defvar magit-commit-buffer-name "*magit-commit*"
  "Name of buffer used to display a commit.")

;;;###autoload
(defun magit-show-commit (commit &optional noselect)
  "Show information about COMMIT."
  (interactive (list (magit-read-rev-with-default
                      "Show commit (hash or ref)")))
  (when (magit-git-failure "cat-file" "commit" commit)
    (user-error "%s is not a commit" commit))
  (magit-mode-setup magit-commit-buffer-name
                    (if noselect 'display-buffer 'pop-to-buffer)
                    #'magit-commit-mode
                    #'magit-refresh-commit-buffer
                    commit))

(defun magit-show-item-or-scroll-up ()
  "Update commit or status buffer for item at point.

Either show the commit or stash at point in another buffer,
or if that buffer is already displayed in the current frame
and contains information about that commit or stash, then
instead scroll the buffer up.  If there is no commit or
stash at point, then prompt for a commit."
  (interactive)
  (magit-show-item-or-scroll 'scroll-up))

(defun magit-show-item-or-scroll-down ()
  "Update commit or status buffer for item at point.

Either show the commit or stash at point in another buffer,
or if that buffer is already displayed in the current frame
and contains information about that commit or stash, then
instead scroll the buffer down.  If there is no commit or
stash at point, then prompt for a commit."
  (interactive)
  (magit-show-item-or-scroll 'scroll-down))

(defun magit-show-item-or-scroll (fn)
  (let (rev cmd buf win)
    (magit-section-case (info)
      (commit (setq rev info
                    cmd 'magit-show-commit
                    buf magit-commit-buffer-name))
      (stash  (setq rev info
                    cmd 'magit-diff-stash
                    buf magit-stash-buffer-name)))
    (if rev
        (if (and (setq buf (get-buffer buf))
                 (setq win (get-buffer-window buf))
                 (with-current-buffer buf
                   (equal rev (car magit-refresh-args))))
            (with-selected-window win
              (condition-case err
                  (funcall fn)
                (error
                 (goto-char (cl-case fn
                              (scroll-up   (point-min))
                              (scroll-down (point-max)))))))
          (funcall cmd rev t))
      (call-interactively 'magit-show-commit))))

(defun magit-refresh-commit-buffer (commit)
  (magit-git-insert-section (commitbuf nil)
      #'magit-wash-commit
    "log" "-1"
    "--decorate=full" "--pretty=medium"
    "--cc" "-p" (and magit-show-diffstat "--stat")
    magit-diff-options commit))

;;;;; Commit Washing

(defun magit-wash-commit ()
  (looking-at "^commit \\([a-z0-9]+\\)\\(?: \\(.+\\)\\)?$")
  (let ((rev  (match-string 1))
        (refs (match-string 2)))
    (delete-region (point) (1+ (line-end-position)))
    (magit-with-section
        (section headers 'headers
         (concat (propertize rev 'face 'magit-log-sha1)
                 (and refs (concat " "(magit-format-ref-labels refs)))
                 "\n"))
      (while (re-search-forward "^\\([a-z]+\\): +\\(.+\\)$" nil t)
        (when (string-match-p (match-string 1) "Merge")
          (let ((revs (match-string 2)))
            (delete-region (match-beginning 2) (match-end 2))
            (dolist (rev (split-string revs))
              (magit-insert-commit-button rev)
              (insert ?\s)))))
      (forward-line)))
  (forward-line)
  (let ((bound (save-excursion
                 (when (re-search-forward "^diff" nil t)
                   (copy-marker (match-beginning 0)))))
        (summary (buffer-substring-no-properties
                  (point) (line-end-position))))
    (delete-region (point) (1+ (line-end-position)))
    (magit-with-section (section message 'message (concat summary "\n"))
      (cond ((re-search-forward "^---" bound t)
             (goto-char (match-beginning 0))
             (delete-region (match-beginning 0) (match-end 0)))
            ((re-search-forward "^.[^ ]" bound t)
             (goto-char (1- (match-beginning 0)))))))
  (forward-line)
  (when magit-show-diffstat
    (magit-wash-diffstats))
  (forward-line)
  (magit-wash-diffs))

(defun magit-insert-commit-button (hash)
  (magit-with-section (section commit hash)
    (insert-text-button hash
                        'help-echo "Visit commit"
                        'action (lambda (button)
                                  (save-excursion
                                    (goto-char button)
                                    (magit-visit-item)))
                        'follow-link t
                        'mouse-face magit-item-highlight-face
                        'face 'magit-log-sha1)))

;;;; Status Mode

(define-derived-mode magit-status-mode magit-mode "Magit"
  "Mode for looking at git status.

\\<magit-status-mode-map>Type `\\[magit-stage-item]` to stage (add) an item, \
`\\[magit-unstage-item]` to unstage it.
Type `\\[magit-commit-popup]` to have a popup to commit, \
type `\\[magit-dispatch-popup]` to see others available popup.
Type `\\[magit-visit-item]` to visit something, and \
`\\[magit-toggle-section]` to show or hide section.

More information can be found in Info node `(magit)Status'

Other key binding:
\\{magit-status-mode-map}"
  :group 'magit)

(defvar magit-status-buffer-name "*magit: %t*"
  "Name of buffer used to display a repository's status.")

;;;###autoload
(defun magit-status (dir &optional switch-function)
  "Open a Magit status buffer for the Git repository containing DIR.
If DIR is not within a Git repository, offer to create a Git
repository in DIR.

Interactively, a prefix argument means to ask the user which Git
repository to use even if `default-directory' is under Git
control.  Two prefix arguments means to ignore `magit-repo-dirs'
when asking for user input.

Depending on option `magit-status-buffer-switch-function' the
status buffer is shown in another window (the default) or the
current window.  Non-interactively optional SWITCH-FUNCTION
can be used to override this."
  (interactive (list (if current-prefix-arg
                         (magit-read-top-dir
                          (> (prefix-numeric-value current-prefix-arg)
                             4))
                       (or (magit-get-top-dir)
                           (magit-read-top-dir nil)))))
  (magit-save-some-buffers)
  (-when-let (default-directory
              (or (magit-get-top-dir dir)
                  (and (yes-or-no-p
                        (format "No repository in %s.  Create one? " dir))
                       (progn (magit-init dir)
                              (magit-get-top-dir dir)))))
    (magit-mode-setup magit-status-buffer-name
                      (or switch-function
                          magit-status-buffer-switch-function)
                      #'magit-status-mode
                      #'magit-refresh-status)))

(defun magit-refresh-status ()
  (magit-git-exit-code "update-index" "--refresh")
  (magit-with-section (section status 'status nil t)
    (run-hooks 'magit-status-sections-hook))
  (run-hooks 'magit-refresh-status-hook))

;;; Sections
;;;; Real Sections

(defun magit-insert-stashes ()
  (--when-let (magit-git-lines "stash" "list")
    (magit-with-section (section stashes 'stashes "Stashes:" t)
      (dolist (stash it)
        (string-match "^\\(stash@{\\([0-9]+\\)}\\): \\(.+\\)$" stash)
        (let ((stash (match-string 1 stash))
              (number (match-string 2 stash))
              (message (match-string 3 stash)))
          (magit-with-section (section stash stash)
            (insert number ": " message "\n"))))
      (insert "\n"))))

(defun magit-insert-untracked-files ()
  (magit-with-section (section untracked 'untracked "Untracked files:" t)
    (--if-let (cl-mapcan (lambda (f)
                           (and (eq (aref f 0) ??) (list f)))
                         (magit-git-lines "status" "--porcelain"))
        (progn (dolist (file it)
                 (setq file (magit-decode-git-path (substring file 3)))
                 (magit-with-section (section file file)
                   (insert "\t" file "\n")))
               (insert "\n"))
      (setq section nil))))

(defun magit-insert-unstaged-changes ()
<<<<<<< HEAD
  (magit-git-insert-section (unstaged "Unstaged changes:")
      #'magit-wash-raw-diffs
    "diff-files"))

(defun magit-insert-staged-changes ()
  (let ((no-commit (not (magit-git-success "log" "-1" "HEAD"))))
    (when (or no-commit (magit-anything-staged-p))
      (let ((base (if no-commit (magit-git-string "mktree") "HEAD")))
        (magit-git-insert-section (staged "Staged changes:")
            (apply-partially #'magit-wash-raw-diffs t)
          "diff-index" "--cached" base)))))
=======
  (let ((magit-current-diff-range (cons 'index 'working))
        (magit-diff-options (copy-sequence magit-diff-options)))
    (magit-git-insert-section (unstaged "Unstaged changes:")
        #'magit-wash-diffs
      "-c" "diff.submodule=short" "diff" magit-diff-extra-options)))

(defun magit-insert-staged-changes ()
  (let ((magit-current-diff-range (cons "HEAD" 'index)))
    (magit-git-insert-section (staged "Staged changes:")
        #'magit-wash-diffs
      "-c" "diff.submodule=short" "diff" "--cached" magit-diff-extra-options)))
>>>>>>> d867fa35

(defun magit-insert-unpulled-or-recent-commits ()
  (let ((tracked (magit-get-tracked-branch nil t)))
    (if (and tracked (not (equal (magit-rev-parse "HEAD")
                                 (magit-rev-parse tracked))))
        (magit-insert-unpulled-commits)
      (magit-git-insert-section (recent "Recent commits:")
          (apply-partially 'magit-wash-log 'unique)
        "log" "--format=format:%h %s" "-n" "10"))))

(defun magit-insert-unpulled-commits ()
  (-when-let (tracked (magit-get-tracked-branch nil t))
    (magit-git-insert-section (unpulled "Unpulled commits:")
        (apply-partially 'magit-wash-log 'unique)
      "log" "--format=format:%h %s" (concat "HEAD.." tracked))))

(defun magit-insert-unpushed-commits ()
  (-when-let (tracked (magit-get-tracked-branch nil t))
    (magit-git-insert-section (unpushed "Unpushed commits:")
        (apply-partially 'magit-wash-log 'unique)
      "log" "--format=format:%h %s" (concat tracked "..HEAD"))))

(defun magit-insert-unpulled-cherries ()
  (-when-let (tracked (magit-get-tracked-branch nil t))
    (magit-git-insert-section (unpulled "Unpulled commits:")
        (apply-partially 'magit-wash-log 'cherry)
      "cherry" "-v" (magit-abbrev-arg) (magit-get-current-branch) tracked)))

(defun magit-insert-unpushed-cherries ()
  (-when-let (tracked (magit-get-tracked-branch nil t))
    (magit-git-insert-section (unpushed "Unpushed commits:")
        (apply-partially 'magit-wash-log 'cherry)
      "cherry" "-v" (magit-abbrev-arg) tracked)))

;;;; Line Sections

(defun magit-insert-empty-line ()
  (insert "\n"))

(defun magit-insert-status-local-line ()
  (magit-insert-line-section (line)
    (concat "Local: "
            (propertize (or (magit-get-current-branch) "(detached)")
                        'face 'magit-branch)
            " " (abbreviate-file-name default-directory))))

(defun magit-insert-status-remote-line ()
  (let* ((branch  (magit-get-current-branch))
         (tracked (magit-get-tracked-branch branch)))
    (when tracked
      (magit-insert-line-section (line)
        (concat "Remote: "
                (and (magit-get-boolean "branch" branch "rebase") "onto ")
                (magit-format-tracked-line tracked branch))))))

(defun magit-format-tracked-line (tracked branch)
  (when tracked
    (setq tracked (propertize tracked 'face 'magit-branch))
    (let ((remote (magit-get "branch" branch "remote")))
      (concat (if (string= "." remote)
                  (concat "branch " tracked)
                (when (string-match (concat "^" remote) tracked)
                  (setq tracked (substring tracked (1+ (length remote)))))
                (concat tracked " @ " remote
                        " (" (magit-get "remote" remote "url") ")"))))))

(defun magit-insert-status-head-line ()
  (-if-let (hash (magit-rev-parse "--verify" "HEAD"))
      (magit-insert-line-section (commit hash)
        (concat "Head: " (magit-format-rev-summary "HEAD")))
    (magit-insert-line-section (no-commit)
      "Head: nothing committed yet")))

(defun magit-insert-status-tags-line ()
  (let* ((current-tag (magit-get-current-tag t))
         (next-tag (magit-get-next-tag t))
         (both-tags (and current-tag next-tag t))
         (tag-subject (eq magit-status-tags-line-subject 'tag)))
    (when (or current-tag next-tag)
      (magit-insert-line-section (line)
        (concat
         (if both-tags "Tags: " "Tag: ")
         (and current-tag (apply 'magit-format-status-tag-sentence
                                 tag-subject current-tag))
         (and both-tags ", ")
         (and next-tag (apply 'magit-format-status-tag-sentence
                              (not tag-subject) next-tag)))))))

(defun magit-format-status-tag-sentence (behindp tag cnt &rest ignored)
  (concat (propertize tag 'face 'magit-tag)
          (and (> cnt 0)
               (concat (if (eq magit-status-tags-line-subject 'tag)
                           (concat " (" (propertize (format "%s" cnt)
                                                    'face 'magit-branch))
                         (format " (%i" cnt))
                       " " (if behindp "behind" "ahead") ")"))))

;;;; Progress Sections

(defun magit-insert-status-merge-line ()
  (-when-let (heads (magit-file-lines (magit-git-dir "MERGE_HEAD")))
    (magit-insert-line-section (line)
      (concat "Merging: "
              (mapconcat 'identity (mapcar 'magit-get-shortname heads) ", ")
              (and magit-status-show-sequence-help
                   "; Resolve conflicts, or press \"m A\" to Abort")))))

(defun magit-insert-status-rebase-lines ()
  (-when-let (rebase (magit-rebase-info))
    (cl-destructuring-bind (onto done total hash am) rebase
      (magit-insert-line-section (line)
        (concat (if am "Applying" "Rebasing")
                (format ": onto %s (%s of %s)" onto done total)
                (and magit-status-show-sequence-help
                     "; Press \"r\" to Abort, Skip, or Continue")))
      (when (and (not am) hash)
        (magit-insert-line-section (commit hash)
          (concat "Stopped: " (magit-format-rev-summary hash)))))))

(defun magit-insert-rebase-sequence ()
  (let ((f (magit-git-dir "rebase-merge/git-rebase-todo")))
    (when (file-exists-p f)
      (magit-with-section (section rebase-todo 'rebase-todo "Rebasing:" t)
        (cl-loop
         for line in (magit-file-lines f)
         when (string-match
               "^\\(pick\\|reword\\|edit\\|squash\\|fixup\\) \\([^ ]+\\) \\(.*\\)$"
               line)
         do (let ((cmd  (match-string 1 line))
                  (hash (match-string 2 line))
                  (msg  (match-string 3 line)))
              (magit-with-section (section commit hash)
                (insert cmd " ")
                (insert (propertize
                         (magit-rev-parse "--short" hash)
                         'face 'magit-log-sha1))
                (insert " " msg "\n"))))
        (insert "\n")))))

(defun magit-insert-bisect-output ()
  (when (magit-bisecting-p)
    (let ((lines
           (or (magit-file-lines (magit-git-dir "BISECT_CMD_OUTPUT"))
               (list "Bisecting: (no saved bisect output)"
                     "It appears you have invoked `git bisect' from a shell."
                     "There is nothing wrong with that, we just cannot display"
                     "anything useful here.  Consult the shell output instead.")))
          (done-re "^[a-z0-9]\\{40\\} is the first bad commit$"))
      (magit-with-section
          (section bisect-output 'bisect-output
                   (propertize
                    (or (and (string-match done-re (car lines)) (pop lines))
                        (cl-find-if (apply-partially 'string-match done-re)
                                    lines)
                        (pop lines))
                    'face 'magit-section-title)
                   t t)
        (dolist (line lines)
          (insert line "\n"))))
    (insert "\n")))

(defun magit-insert-bisect-rest ()
  (when (magit-bisecting-p)
    (magit-git-insert-section (bisect-view "Bisect Rest:")
        (apply-partially 'magit-wash-log 'bisect-vis)
      "bisect" "visualize" "git" "log"
      "--pretty=format:%h%d %s" "--decorate=full")))

(defun magit-insert-bisect-log ()
  (when (magit-bisecting-p)
    (magit-git-insert-section (bisect-log "Bisect Log:")
        #'magit-wash-bisect-log
      "bisect" "log")))

(defun magit-wash-bisect-log ()
  (let (beg)
    (while (progn (setq beg (point-marker))
                  (re-search-forward "^\\(git bisect [^\n]+\n\\)" nil t))
      (let ((heading (match-string-no-properties 1)))
        (delete-region (match-beginning 0) (match-end 0))
        (save-restriction
          (narrow-to-region beg (point))
          (goto-char (point-min))
          (magit-with-section (section bisect-log 'bisect-log heading nil t)
            (magit-wash-sequence
             (apply-partially 'magit-wash-log-line 'bisect-log
                              (magit-abbrev-length)))))))
    (when (re-search-forward
           "# first bad commit: \\[\\([a-z0-9]\\{40\\}\\)\\] [^\n]+\n" nil t)
      (let ((hash (match-string-no-properties 1)))
        (delete-region (match-beginning 0) (match-end 0))
        (magit-with-section
            (section 'bisect-log 'bisect-log
                     (concat hash " is the first bad commit\n")))))))

(defun magit-bisecting-p ()
  (file-exists-p (magit-git-dir "BISECT_LOG")))

;;; Porcelain
;;;; Apply
;;;;; Apply Commands
;;;;;; Apply

(defun magit-apply-item ()
  "Apply the item at point to the current working tree."
  (interactive)
  (magit-section-action apply (info)
    (([* unstaged] [* staged])
     (user-error "Change is already in your working tree"))
    (hunk   (magit-apply-hunk-item it))
    (diff   (magit-apply-diff-item it))
    (stash  (magit-stash-apply info))
    (commit (magit-apply-commit info))))

;;;;;; Stage

(defun magit-stage-item (&optional file)
  "Add the item at point to the staging area.
With a prefix argument, prompt for a file to be staged instead."
  (interactive
   (when current-prefix-arg
     (list (file-relative-name (read-file-name "File to stage: " nil nil t)
                               (magit-get-top-dir)))))
  (if file
      (magit-run-git "add" file)
    (magit-section-action stage (info)
      ([file untracked]
       (magit-run-git
        (cond
         ((use-region-p)
          (cons "add" (magit-section-region-siblings #'magit-section-info)))
         ((and (string-match-p "/$" info)
               (file-exists-p (expand-file-name ".git" info)))
          (let ((repo (read-string
                       "Add submodule tracking remote repo (empty to abort): "
                       (let ((default-directory
                               (file-name-as-directory
                                (expand-file-name info default-directory))))
                         (magit-get "remote.origin.url")))))
            (if (equal repo "")
                (user-error "Abort")
              (list "submodule" "add" repo (substring info 0 -1)))))
         (t
          (list "add" info)))))
      (untracked
       (magit-run-git "add" "--" (magit-git-lines "ls-files" "--other"
                                                  "--exclude-standard")))
      ([hunk diff unstaged]
       (magit-apply-hunk-item it "--cached"))
      ([diff unstaged]
       (magit-run-git "add" "-u"
                      (if (use-region-p)
                          (magit-section-region-siblings #'magit-section-info)
                        info)))
      (unstaged
       (magit-stage-all))
      ([* staged]
       (user-error "Already staged"))
      (hunk (user-error "Can't stage this hunk"))
      (diff (user-error "Can't stage this diff")))))

;;;###autoload
(defun magit-stage-all (&optional include-untracked)
  "Add all remaining changes in tracked files to staging area.
With a prefix argument, add remaining untracked files as well.
\('git add [--update] .')."
  (interactive "P")
  (when (or (not magit-stage-all-confirm)
            (not (magit-anything-staged-p))
            (yes-or-no-p "Stage all changes? "))
    (magit-run-git "add" (unless include-untracked "--update") ".")))

;;;;;; Unstage

(defun magit-unstage-item ()
  "Remove the item at point from the staging area."
  (interactive)
  (magit-section-action unstage (info)
    ([hunk diff staged]
     (magit-apply-hunk-item it "--reverse" "--cached"))
    ([diff staged]
     (when (eq info 'unmerged)
       (user-error "Can't unstage an unmerged file.  Resolve it first"))
     (let ((files (if (use-region-p)
                      (magit-section-region-siblings #'magit-section-info)
                    (list info))))
       (if (magit-no-commit-p)
           (magit-run-git "rm" "--cached" "--" files)
         (magit-run-git "reset" "-q" "HEAD" "--" files))))
    (staged
     (magit-unstage-all))
    ([* unstaged]
     (user-error "Already unstaged"))
    (hunk (user-error "Can't unstage this hunk"))
    (diff (user-error "Can't unstage this diff"))))

;;;###autoload
(defun magit-unstage-all ()
  "Remove all changes from staging area.
\('git reset --mixed HEAD')."
  (interactive)
  (when (or (not magit-unstage-all-confirm)
            (and (not (magit-anything-unstaged-p))
                 (not (magit-git-lines "ls-files" "--others" "-t"
                                       "--exclude-standard")))
            (yes-or-no-p "Unstage all changes? "))
    (magit-run-git "reset" "HEAD" "--")))

;;;;;; Discard

(defun magit-discard-item ()
  "Remove the change introduced by the item at point."
  (interactive)
  (magit-section-action discard (info parent-info diff-status)
    ([file untracked]
     (when (yes-or-no-p (format "Delete %s? " info))
       (if (and (file-directory-p info)
                (not (file-symlink-p info)))
           (delete-directory info 'recursive)
         (delete-file info))
       (magit-refresh)))
    (untracked
     (when (yes-or-no-p "Delete all untracked files and directories? ")
       (magit-run-git "clean" "-df")))
    ([hunk diff unstaged]
     (when (yes-or-no-p (if (use-region-p)
                            "Discard changes in region? "
                          "Discard hunk? "))
       (magit-apply-hunk-item it "--reverse")))
    ([hunk diff staged]
     (cond ((magit-anything-unstaged-p parent-info)
            (user-error "Cannot discard this hunk, file has unstaged changes"))
           ((yes-or-no-p (if (use-region-p)
                             "Discard changes in region? "
                           "Discard hunk? "))
            (magit-apply-hunk-item it "--reverse" "--index"))))
    ([diff unstaged]
     (if (eq diff-status 'unmerged)
         (magit-checkout-stage info (magit-checkout-read-stage info))
       (magit-discard-diff it nil)))
    ([diff staged]
     (if (magit-anything-unstaged-p (magit-section-info it))
         (user-error "Cannot discard this hunk, file has unstaged changes")
       (magit-discard-diff it t)))
    (hunk   (user-error "Can't discard this hunk"))
    (diff   (user-error "Can't discard this diff"))
    (stash  (when (yes-or-no-p "Discard stash? ")
              (magit-stash-drop info)))
    (branch (when (yes-or-no-p
                   (if current-prefix-arg
                       (concat "Force delete branch [" info "]? ")
                     (concat "Delete branch [" info "]? ")))
              (magit-branch-delete info current-prefix-arg)))
    (remote (when (yes-or-no-p "Remove remote? ")
              (magit-remote-remove info)))))

;;;;;; Revert

(defun magit-revert-item ()
  "Revert the item at point.
The change introduced by the item is reversed in the current
working tree."
  (interactive)
  (magit-section-action revert (info)
    ([* unstaged] (magit-discard-item))
    (commit (when (or (not magit-revert-item-confirm)
                      (yes-or-no-p "Revert this commit? "))
              (magit-revert-commit info)))
    (diff   (when (or (not magit-revert-item-confirm)
                      (yes-or-no-p "Revert this diff? "))
              (magit-apply-diff-item it "--reverse")))
    (hunk   (when (or (not magit-revert-item-confirm)
                      (yes-or-no-p "Revert this hunk? "))
              (magit-apply-hunk-item it "--reverse")))))

(defun magit-revert-commit (commit)
  (magit-assert-one-parent commit "revert")
  (magit-run-git "revert" "--no-commit" commit))

;;;;; Apply Core

(defun magit-discard-diff (diff stagedp)
  (let ((file (magit-section-info diff)))
    (cl-case (magit-section-diff-status diff)
      (deleted
       (when (yes-or-no-p (format "Resurrect %s? " file))
         (when stagedp
           (magit-run-git "reset" "-q" "--" file))
         (magit-run-git "checkout" "--" file)))
      (new
       (when (yes-or-no-p (format "Delete %s? " file))
         (magit-run-git "rm" "-f" "--" file)))
      (t
       (when (yes-or-no-p (format "Discard changes to %s? " file))
         (if stagedp
             (magit-run-git "checkout" "HEAD" "--" file)
           (magit-run-git "checkout" "--" file)))))))

(defun magit-apply-commit (commit)
  (magit-assert-one-parent commit "cherry-pick")
  (magit-run-git "cherry-pick" "--no-commit" commit))

(defun magit-apply-diff-item (diff &rest args)
  (when (member "-U0" magit-diff-options)
    (setq args (cons "--unidiff-zero" args)))
  (let ((buf (generate-new-buffer " *magit-input*")))
    (unwind-protect
        (progn (magit-insert-diff-item-patch diff buf)
               (magit-run-git-with-input
                buf "apply" args "--ignore-space-change" "-"))
      (kill-buffer buf))))

(defun magit-apply-hunk-item (hunk &rest args)
  "Apply single hunk or part of a hunk to the index or working file.

This function is the core of magit's stage, unstage, apply, and
revert operations.  HUNK (or the portion of it selected by the
region) will be applied to either the index, if \"--cached\" is a
member of ARGS, or to the working file otherwise."
  (when (string-match "^diff --cc" (magit-section-parent-info hunk))
    (user-error (concat "Cannot un-/stage individual resolution hunks.  "
                        "Please stage the whole file.")))
  (let ((use-region (use-region-p)))
    (when (member "-U0" magit-diff-options)
      (setq args (cons "--unidiff-zero" args))
      (when use-region
        (user-error (concat "Not enough context to partially apply hunk.  "
                            "Use `+' to increase context."))))
    (let ((buf (generate-new-buffer " *magit-input*")))
      (unwind-protect
          (progn (if use-region
                     (magit-insert-hunk-item-region-patch
                      hunk (member "--reverse" args)
                      (region-beginning) (region-end) buf)
                   (magit-insert-hunk-item-patch hunk buf))
                 (magit-run-git-with-input
                  buf "apply" args "--ignore-space-change" "-"))
        (kill-buffer buf)))))

(defun magit-insert-diff-item-patch (diff buf)
  (magit-insert-region (magit-section-content-beginning diff)
                       (magit-section-end diff)
                       buf))

(defun magit-insert-hunk-item-patch (hunk buf)
  (magit-diff-item-insert-header (magit-section-parent hunk) buf)
  (magit-insert-region (magit-section-beginning hunk)
                       (magit-section-end hunk)
                       buf))

(defun magit-insert-hunk-item-region-patch (hunk reverse beg end buf)
  (magit-diff-item-insert-header (magit-section-parent hunk) buf)
  (save-excursion
    (goto-char (magit-section-beginning hunk))
    (magit-insert-current-line buf)
    (forward-line)
    (let ((copy-op (if reverse "+" "-")))
      (while (< (point) (magit-section-end hunk))
        (cond ((and (<= beg (point)) (< (point) end))
               (magit-insert-current-line buf))
              ((looking-at " ")
               (magit-insert-current-line buf))
              ((looking-at copy-op)
               (let ((text (buffer-substring-no-properties
                            (+ (point) 1) (line-beginning-position 2))))
                 (with-current-buffer buf
                   (insert " " text)))))
        (forward-line))))
  (with-current-buffer buf
    (diff-fixup-modifs (point-min) (point-max))))

(defun magit-diff-item-insert-header (diff buf)
  (let ((src (magit-section-diff-file2 diff))
        (dst (magit-section-info diff)))
    (with-current-buffer buf
      (insert (format "diff --git a/%s b/%s\n--- a/%s\n+++ b/%s\n"
                      src dst src dst)))))

(defun magit-insert-region (beg end buf)
  (let ((text (buffer-substring-no-properties beg end)))
    (with-current-buffer buf
      (insert text))))

(defun magit-insert-current-line (buf)
  (let ((text (buffer-substring-no-properties
               (line-beginning-position) (line-beginning-position 2))))
    (with-current-buffer buf
      (insert text))))

;;;; Visit

(defun magit-visit-item (&optional other-window)
  "Visit current item.
With a prefix argument, visit in other window."
  (interactive "P")
  (magit-section-action visit (info parent-info)
    ((diff diffstat [file untracked])
     (magit-visit-file-item info other-window))
    (hunk     (magit-visit-file-item parent-info other-window
                                     (magit-hunk-item-target-line it)
                                     (current-column)))
    (staged   (magit-diff-staged))
    (unstaged (magit-diff-unstaged))
    (unpushed (magit-diff-unpushed))
    (unpulled (magit-diff-unpulled))
    (stash    (magit-diff-stash info))
    (commit   (magit-show-commit info))
    (branch   (magit-checkout info))))

(defun magit-visit-file-item (file &optional other-window line column)
  (unless file
    (user-error "Can't get pathname for this file"))
  (unless (file-exists-p file)
    (user-error "Can't visit deleted file: %s" file))
  (if (file-directory-p file)
      (progn
        (setq file (file-name-as-directory (expand-file-name file)))
        (if (equal (magit-get-top-dir (file-name-directory file))
                   (magit-get-top-dir))
            (magit-dired-jump other-window)
          (magit-status file (if other-window
                                 'pop-to-buffer
                               'switch-to-buffer))))
    (if other-window
        (find-file-other-window file)
      (find-file file))
    (when line
      (goto-char (point-min))
      (forward-line (1- line))
      (when (> column 0)
        (move-to-column (1- column))))))

(defun magit-hunk-item-target-line (hunk)
  (save-excursion
    (beginning-of-line)
    (let ((line (line-number-at-pos)))
      (goto-char (magit-section-beginning hunk))
      (unless (looking-at "@@+ .* \\+\\([0-9]+\\)\\(,[0-9]+\\)? @@+")
        (user-error "Hunk header not found"))
      (let ((target (string-to-number (match-string 1))))
        (forward-line)
        (while (< (line-number-at-pos) line)
          ;; XXX - deal with combined diffs
          (unless (looking-at "-")
            (setq target (+ target 1)))
          (forward-line))
        target))))

;;;###autoload
(defun magit-dired-jump (&optional other-window)
  "Visit current item in dired.
With a prefix argument, visit in other window."
  (interactive "P")
  (require 'dired-x)
  (dired-jump other-window
              (file-truename
               (magit-section-action dired-jump (info parent-info)
                 ([file untracked] info)
                 ((diff diffstat) info)
                 (hunk parent-info)
                 (t default-directory)))))

(defvar-local magit-file-log-file nil)
(defvar-local magit-show-current-version nil)

;;;###autoload
(defun magit-show (rev file &optional switch-function)
  "Display and select a buffer containing FILE as stored in REV.

Insert the contents of FILE as stored in the revision REV into a
buffer.  Then select the buffer using `pop-to-buffer' or with a
prefix argument using `switch-to-buffer'.  Non-interactivity use
SWITCH-FUNCTION to switch to the buffer, if that is nil simply
return the buffer, without displaying it."
  (interactive
   (let ((rev (magit-get-current-branch)) file section)
     (magit-section-case (info parent)
       (commit (setq file magit-file-log-file rev info))
       (hunk   (setq file (magit-section-info parent)))
       (diff   (setq file (magit-section-info it))))
     (setq rev  (magit-read-rev "Retrieve file from revision" rev)
           file (cl-case rev
                  (working (read-file-name "Find file: "))
                  (index   (magit-read-file-from-rev "HEAD" file))
                  (t       (magit-read-file-from-rev rev file))))
     (list rev file (if current-prefix-arg
                        'switch-to-buffer
                      'pop-to-buffer))))
  (let (buffer)
    (if (eq rev 'working)
        (setq buffer (find-file-noselect file))
      (let ((name (format "%s.%s" file
                          (if (symbolp rev)
                              (format "@{%s}" rev)
                            (replace-regexp-in-string "/" ":" rev)))))
        (setq buffer (get-buffer name))
        (when buffer
          (with-current-buffer buffer
            (if (and (equal file magit-file-name)
                     (equal rev  magit-show-current-version))
                (let ((inhibit-read-only t))
                  (erase-buffer))
              (setq buffer nil))))
        (with-current-buffer
            (or buffer (setq buffer (create-file-buffer name)))
          (setq buffer-read-only t)
          (with-silent-modifications
            (if (eq rev 'index)
                (let ((temp (car (split-string
                                  (magit-git-string "checkout-index"
                                                    "--temp" file)
                                  "\t")))
                      (inhibit-read-only t))
                  (insert-file-contents temp nil nil nil t)
                  (delete-file temp))
              (magit-git-insert "cat-file" "-p" (concat rev ":" file))))
          (let ((buffer-file-name (expand-file-name file (magit-get-top-dir))))
            (normal-mode t))
          (setq magit-file-name file)
          (setq magit-show-current-version rev)
          (goto-char (point-min)))))
    (when switch-function
      (with-current-buffer buffer
        (funcall switch-function (current-buffer))))
    buffer))

;;;; Act
;;;;; Init

;;;###autoload
(defun magit-init (directory)
  "Create or reinitialize a Git repository.
Read directory name and initialize it as new Git repository.

If the directory is below an existing repository, then the user
has to confirm that a new one should be created inside; or when
the directory is the root of the existing repository, whether
it should be reinitialized.

Non-interactively DIRECTORY is always (re-)initialized."
  (interactive
   (let* ((dir (file-name-as-directory
                (expand-file-name
                 (read-directory-name "Create repository in: "))))
          (top (magit-get-top-dir dir)))
     (if (and top
              (not (yes-or-no-p
                    (if (string-equal top dir)
                        (format "Reinitialize existing repository %s? " dir)
                      (format "%s is a repository.  Create another in %s? "
                              top dir)))))
         (user-error "Abort")
       dir)))
  (magit-run-git "init" (expand-file-name directory)))

;;;;; Merging

(magit-define-popup magit-merge-popup
  "Popup console for merge commands."
  'magit-popups 'magit-popup-sequence-mode
  :man-page "git-merge"
  :switches '((?f "Fast-forward only" "--ff-only")
              (?n "No fast-forward"   "--no-ff")
              (?s "Squash"            "--squash"))
  :options  '((?s "Strategy" "--strategy=" read-from-minibuffer))
  :actions  '((?m "Merge"                  magit-merge)
              (?e "Merge and edit message" magit-merge-editmsg)
              (?n "Merge but don't commit" magit-merge-nocommit))
  :sequence-actions   '((?a "Abort merge"  magit-merge-abort)
                        (?c "Commit merge" magit-commit))
  :sequence-predicate 'magit-merge-state
  :default-action 'magit-merge)

;;;###autoload
(defun magit-merge (rev &optional args nocommit)
  "Merge commit REV into the current branch; using default message.

Unless there are conflicts or a prefix argument is used create a
merge commit using a generic commit message and without letting
the user inspect the result.  With a prefix argument pretend the
merge failed to give the user the opportunity to inspect the
merge.

\(git merge --no-edit|--no-commit [ARGS] REV)"
  (interactive (list (magit-merge-read-rev)
                     magit-current-popup-args
                     current-prefix-arg))
  (magit-merge-assert)
  (magit-run-git "merge" (if nocommit "--no-commit" "--no-edit") args rev))

;;;###autoload
(defun magit-merge-editmsg (rev &optional args)
  "Merge commit REV into the current branch; and edit message.
Perform the merge and prepare a commit message but let the user
edit it.
\n(git merge --edit [ARGS] rev)"
  (interactive (list (magit-merge-read-rev) magit-current-popup-args))
  (magit-merge-assert)
  (magit-run-git-with-editor "merge" "--edit" args rev))

;;;###autoload
(defun magit-merge-nocommit (rev &optional args)
  "Merge commit REV into the current branch; pretending it failed.
Pretend the merge failed to give the user the opportunity to
inspect the merge and change the commit message.
\n(git merge --no-commit [ARGS] rev)"
  (interactive (list (magit-merge-read-rev) magit-current-popup-args))
  (magit-merge-assert)
  (magit-run-git "merge" "--no-commit" args rev))

;;;###autoload
(defun magit-merge-abort ()
  "Abort the current merge operation.
\n(git merge --abort)"
  (interactive)
  (if (file-exists-p (magit-git-dir "MERGE_HEAD"))
      (when (yes-or-no-p "Abort merge? ")
        (magit-run-git-async "merge" "--abort"))
    (user-error "No merge in progress")))

(defun magit-checkout-stage (file arg &optional restore-conflict)
  "During a conflict checkout and stage side, or restore conflict."
  (interactive
   (let ((default-directory (magit-get-top-dir)))
     (if t ; FIXME conflicts occur in other situations too
         ;; (file-exists-p (magit-git-dir "MERGE_HEAD"))
         (let ((file (magit-completing-read
                      "Checkout file"
                      (magit-git-lines "ls-files")
                      nil nil nil 'magit-read-file-hist
                      (magit-section-case (info)
                        ((diff diffstat [file untracked]) info)))))
           (cond
            ((member file (magit-git-lines "diff" "--name-only"
                                           "--diff-filter=U"))
             (list file (magit-checkout-read-stage file)))
            ((yes-or-no-p (format "Restore conflicts in %s? " file))
             (list file "--merge" t))
            (t
             (user-error "Quit"))))
       (user-error "No merge in progress"))))
  (if restore-conflict
      (with-temp-buffer
        (insert "0 0000000000000000000000000000000000000000\t" file "\n")
        (--> (magit-git-string "ls-tree" (magit-git-string
                                          "merge-base" "MERGE_HEAD" "HEAD")
                               file)
          (replace-regexp-in-string "\t" " 1\t" it)
          (insert it "\n"))
        (--> (magit-git-string "ls-tree" "HEAD" file)
          (replace-regexp-in-string "\t" " 2\t" it)
          (insert it "\n"))
        (--> (magit-git-string "ls-tree" "MERGE_HEAD" file)
          (replace-regexp-in-string "\t" " 3\t" it)
          (insert it "\n"))
        (magit-run-git-with-input (current-buffer) "checkout" arg file))
    (magit-call-git "checkout" arg file)
    (if (string= arg "--merge")
        (magit-refresh)
      (magit-run-git "add" file))))

(defun magit-merge-state ()
  (file-exists-p (magit-git-dir "MERGE_HEAD")))

(defun magit-merge-assert ()
  (or (not (magit-anything-modified-p))
      (not magit-merge-warn-dirty-worktree)
      (yes-or-no-p (concat "Running merge in a dirty worktree "
                           "could cause data loss.  Continue?"))
      (error "Abort")))

(defun magit-merge-read-rev ()
  (magit-read-rev "Merge"
                  (or (magit-guess-branch)
                      (magit-get-previous-branch))))

(defun magit-checkout-read-stage (file)
  (magit-read-char-case (format "For %s checkout: " file) t
    (?o "[o]ur stage"   "--ours")
    (?t "[t]heir stage" "--theirs")
    (?c "[c]onflict"    "--merge")))

;;;;; Branching

(magit-define-popup magit-branch-popup
  "Popup console for branch commands."
  'magit-popups
  :man-page "git-branch"
  :switches '((?t "Set upstream configuration" "--track")
              (?m "Merged to HEAD"             "--merged")
              (?M "Merged to master"           "--merged=master")
              (?n "Not merged to HEAD"         "--no-merged")
              (?N "Not merged to master"       "--no-merged=master"))
  :options  '((?c "Contains"   "--contains="  magit-popup-read-rev)
              (?m "Merged"     "--merged="    magit-popup-read-rev)
              (?n "Not merged" "--no-merged=" magit-popup-read-rev))
  :actions  '((?v "Branch manager" magit-branch-manager)
              (?b "Checkout"       magit-checkout)
              (?c "Create"         magit-branch-and-checkout)
              (?r "Rename"         magit-branch-rename)
              (?k "Delete"         magit-branch-delete))
  :default-action 'magit-checkout)

;;;###autoload
(defun magit-checkout (revision)
  "Switch 'HEAD' to REVISION and update working tree.
Fails if working tree or staging area contain uncommitted changes.
\n(git checkout REVISION)."
  (interactive
   (list (let ((current (magit-get-current-branch))
               (default (or (magit-guess-branch)
                            (magit-get-previous-branch))))
           (magit-read-rev "Checkout"
                           (unless (equal default current) default)
                           current))))
  (magit-save-some-buffers)
  (magit-run-git "checkout" revision))

;;;###autoload
(defun magit-branch-and-checkout (branch parent)
  "Switch 'HEAD' to new BRANCH at revision PARENT and update working tree.
Fails if working tree or staging area contain uncommitted changes.
\n(git checkout ARGS -b BRANCH PARENT)."
  (interactive
   (list (read-string "Create and checkout branch: ")
         (magit-read-rev "Parent" (or (magit-guess-branch)
                                      (magit-get-current-branch)))))
  (cond ((run-hook-with-args-until-success
          'magit-branch-create-hook branch parent))
        ((and branch (not (string= branch "")))
         (magit-save-some-buffers)
         (magit-run-git "checkout" magit-current-popup-args
                        "-b" branch parent))))

;;;###autoload
(defun magit-branch-delete (branch &optional force)
  "Delete the BRANCH.
If the branch is the current one, offers to switch to `master'
first.  With prefix, forces the removal even if it hasn't been
merged.  Works with local and remote branches.
\n(git branch -d|-D BRANCH || git push REMOTE :refs/heads/BRANCH)."
  (interactive (list (magit-read-rev "Branch to delete"
                                     (or (magit-guess-branch)
                                         (magit-get-previous-branch)))
                     current-prefix-arg))
  (if (string-match "^\\(?:refs/\\)?remotes/\\([^/]+\\)/\\(.+\\)" branch)
      (magit-run-git-async "push"
                           (match-string 1 branch)
                           (concat ":" (match-string 2 branch)))
    (let* ((current (magit-get-current-branch))
           (is-current (string= branch current))
           (is-master (string= branch "master"))
           (args (list "branch" (if force "-D" "-d") branch)))
      (cond
       ((and is-current is-master)
        (message "Cannot delete master branch while it's checked out."))
       (is-current
        (if (y-or-n-p "Cannot delete current branch.  Switch to master first? ")
            (progn
              (magit-checkout "master")
              (magit-run-git args))
          (message "The current branch was not deleted.")))
       (t
        (magit-run-git args))))))

;;;###autoload
(defun magit-branch-rename (old new &optional force)
  "Rename branch OLD to NEW.
With prefix, forces the rename even if NEW already exists.
\n(git branch -m|-M OLD NEW)."
  (interactive
   (let* ((old (magit-read-rev-with-default "Old name"))
          (new (read-string "New name: " old)))
     (list old new current-prefix-arg)))
  (if (or (null new) (string= new "")
          (string= old new))
      (message "Cannot rename branch \"%s\" to \"%s\"." old new)
    (magit-run-git "branch" (if force "-M" "-m") old new)))

(defun magit-guess-branch ()
  "Return a branch name depending on the context of cursor.
If no branch is found near the cursor return nil."
  (magit-section-case (info parent-info)
    (branch          info)
    ([commit wazzup] parent-info)
    ([commit       ] (magit-get-shortname info))
    ([       wazzup] info)))

;;;;; Remoting

(magit-define-popup magit-remote-popup
  "Popup console for remote commands."
  'magit-popups
  :man-page "git-remote"
  :actions  '((?v "Remote manager" magit-branch-manager)
              (?a "Add"            magit-remote-add)
              (?r "Rename"         magit-remote-rename)
              (?k "Remove"         magit-remote-remove))
  :default-action 'magit-branch-manager)

;;;###autoload
(defun magit-remote-add (remote url)
  "Add the REMOTE and fetch it.
\n(git remote add -f REMOTE URL)."
  (interactive (list (read-string "Remote name: ")
                     (read-string "Remote url: ")))
  (magit-run-git-async "remote" "add" "-f" remote url))

;;;###autoload
(defun magit-remote-remove (remote)
  "Delete the REMOTE.
\n(git remote rm REMOTE)."
  (interactive (list (magit-read-remote "Delete remote")))
  (magit-run-git "remote" "rm" remote))

;;;###autoload
(defun magit-remote-rename (old new)
  "Rename remote OLD to NEW.
\n(git remote rename OLD NEW)."
  (interactive
   (let* ((old (magit-read-remote "Old name"))
          (new (read-string "New name: " old)))
     (list old new)))
  (if (or (null old) (string= old "")
          (null new) (string= new "")
          (string= old new))
      (message "Cannot rename remote \"%s\" to \"%s\"." old new)
    (magit-run-git "remote" "rename" old new)))

(defun magit-guess-remote ()
  (magit-section-case (info parent-info)
    (remote info)
    (branch parent-info)
    (t      (if (string= info ".") info (magit-get-current-remote)))))

;;;;; Rebasing

(magit-define-popup magit-rebase-popup
  "Key menu for rebasing."
  'magit 'magit-popup-sequence-mode
  :man-page "git-rebase"
  :switches '((?k "Keep empty commits" "--keep-empty")
              (?p "Preserve merges" "--preserve-merges")
              (?c "Lie about author date" "--committer-date-is-author-date")
              (?a "Autosquash" "--autosquash")
              (?A "Autostash" "--autostash"))
  :actions  '((?r "Rebase"      magit-rebase)
              (?o "Rebase onto" magit-rebase-onto)
              (?e "Interactive" magit-rebase-interactive)
              (?f "Autosquash"  magit-rebase-autosquash))
  :sequence-actions '((?r "Continue" magit-rebase-continue)
                      (?s "Skip"     magit-rebase-skip)
                      (?e "Edit"     magit-rebase-edit)
                      (?a "Abort"    magit-rebase-abort))
  :sequence-predicate 'magit-rebase-in-progress-p)

;;;###autoload
(defun magit-rebase (upstream &optional args)
  "Start an non-interactive rebase operation.
\n(git rebase UPSTREAM[^] [ARGS])"
  (interactive
   (if (magit-rebase-in-progress-p)
       (list nil)
     (let ((branch (magit-get-current-branch)))
       (list (magit-read-rev
              "Rebase to" (magit-get-tracked-branch branch) branch)
             magit-current-popup-args))))
  (if upstream
      (progn (message "Rebasing...")
             (magit-run-git "rebase" upstream)
             (message "Rebasing...done"))
    (magit-log-select
      `(lambda (commit)
         (magit-rebase (concat commit "^") (list ,@args))))))

;;;###autoload
(defun magit-rebase-onto (newbase upstream &optional args)
  "Start an non-interactive rebase operation, using `--onto'.
\n(git rebase --onto NEWBASE UPSTREAM[^] [ARGS])"
  (interactive (list (magit-read-rev "Rebase onto") nil))
  (if upstream
      (progn (message "Rebasing...")
             (magit-run-git "rebase" "--onto" newbase upstream args)
             (message "Rebasing...done"))
    (magit-log-select
      `(lambda (commit)
         (magit-rebase-onto ,newbase (concat commit "^") ,args)))))

;;;###autoload
(defun magit-rebase-interactive (commit &optional args)
  "Start an interactive rebase operation.
\n(git rebase -i COMMIT[^] [ARGS])"
  (interactive (let ((commit (magit-section-case (info) (commit info))))
                 (list (and commit (concat commit "^"))
                       magit-current-popup-args)))
  (cond
   ((or (not with-editor-emacsclient-executable)
        (tramp-tramp-file-p default-directory))
    (error "Implementation does not handle remote (tramp) repositories"))
   ((magit-rebase-in-progress-p)
    (magit-rebase-popup))
   ((setq commit (magit-rebase-interactive-assert commit))
    (magit-rebase-async "-i" commit args))
   (t
    (magit-log-select
      `(lambda (commit)
         (magit-rebase-interactive (concat commit "^") (list ,@args)))))))

;;;###autoload
(defun magit-rebase-autosquash (commit &optional args)
  "Combine squash and fixup commits with their intended targets.
\n(git rebase -i COMMIT[^] --autosquash --autostash [ARGS])"
  (interactive (list (magit-get-tracked-branch) magit-current-popup-args))
  (if (setq commit (magit-rebase-interactive-assert commit))
      (let ((process-environment process-environment))
        (setenv "GIT_SEQUENCE_EDITOR" magit-success-executable)
        (magit-rebase-async "-i" commit "--autosquash" "--autostash" args))
    (magit-log-select
      `(lambda (commit)
         (magit-rebase-autosquash (concat commit "^") (list ,@args))))))

;;;###autoload
(defun magit-rebase-continue ()
  "Restart the current rebasing operation."
  (interactive)
  (if (magit-rebase-in-progress-p)
      (if (magit-anything-unstaged-p)
          (error "Cannot continue rebase with unstaged changes")
        (magit-rebase-async "--continue"))
    (error "No rebase in progress")))

;;;###autoload
(defun magit-rebase-skip ()
  "Skip the current commit and restart the current rebase operation."
  (interactive)
  (if (magit-rebase-in-progress-p)
      (magit-rebase-async "--skip")
    (error "No rebase in progress")))

;;;###autoload
(defun magit-rebase-edit ()
  "Edit the todo list of the current rebase operation."
  (interactive)
  (if (magit-rebase-in-progress-p)
      (magit-rebase-async "--edit-todo")
    (error "No rebase in progress")))

;;;###autoload
(defun magit-rebase-abort ()
  "Abort the current rebase operation, restoring the original branch."
  (interactive)
  (if (magit-rebase-in-progress-p)
      (magit-run-git "rebase" "--abort")
    (error "No rebase in progress")))

(defun magit-rebase-async (&rest args)
  (magit-server-visit-args 'rebase)
  (apply #'magit-run-git-with-editor "rebase" args))

(defun magit-rebase-interactive-assert (commit)
  (when commit
    (if (magit-git-lines "rev-list" "--merges" (concat commit "..HEAD"))
        (magit-read-char-case "Proceed despite merge in rebase range?  " nil
          (?c "[c]ontinue" commit)
          (?p "[s]elect other" nil)
          (?a "[a]bort" (user-error "Quit")))
      commit)))

(defun magit-rebase-in-progress-p ()
  "Return t if a rebase is in progress."
  (or (file-directory-p (magit-git-dir "rebase-merge"))
      (file-directory-p (magit-git-dir "rebase-apply"))))

(defun magit-rebase-info ()
  "Return a list indicating the state of an in-progress rebase.

The returned list has the form (ONTO DONE TOTAL STOPPED AM).
ONTO is the commit being rebased onto.
DONE and TOTAL are integers with obvious meanings.
STOPPED is the SHA-1 of the commit at which rebase stopped.
AM is non-nil if the current rebase is actually a git-am.

Return nil if there is no rebase in progress."
  (let ((m (magit-git-dir "rebase-merge"))
        (a (magit-git-dir "rebase-apply")))
    (cond
     ((file-directory-p m) ; interactive
      (list
       (magit-get-shortname (magit-file-line  (expand-file-name "onto" m)))
       (length              (magit-file-lines (expand-file-name "done" m)))
       (cl-loop for line in (magit-file-lines
                             (expand-file-name "git-rebase-todo.backup" m))
                count (string-match "^[^#\n]" line))
       (magit-file-line (expand-file-name "stopped-sha" m))
       nil))

     ((file-regular-p (expand-file-name "onto" a)) ; non-interactive
      (list
       (magit-get-shortname  (magit-file-line (expand-file-name "onto" a)))
       (1- (string-to-number (magit-file-line (expand-file-name "next" a))))
       (string-to-number     (magit-file-line (expand-file-name "last" a)))
       (let ((patch-header (magit-file-line
                            (car (directory-files a t "^[0-9]\\{4\\}$")))))
         (when (string-match "^From \\([a-z0-9]\\{40\\}\\) " patch-header)
           (match-string 1 patch-header)))
       nil))

     ((file-regular-p (expand-file-name "applying" a)) ; am
      (list
       (magit-get-shortname  "HEAD")
       (1- (string-to-number (magit-file-line (expand-file-name "next" a))))
       (string-to-number     (magit-file-line (expand-file-name "last" a)))
       (let ((patch-header (magit-file-line
                            (car (directory-files a t "^[0-9]\\{4\\}$")))))
         (when (string-match "^From \\([a-z0-9]\\{40\\}\\) " patch-header)
           (match-string 1 patch-header)))
       t)))))

;;;;; AM

(magit-define-popup magit-am-popup
  "Popup console for mailbox commands."
  'magit-popups
  :man-page "git-am"
  :switches '((?s "add a Signed-off-by line to the commit message" "--signoff")
              (?3 "allow fall back on 3way merging if needed" "--3way")
              (?k "pass -k flag to git-mailinfo" "--keep")
              (?c "strip everything before a scissors line" "--scissors")
              (?p "pass it through git-apply" "-p")
              (?r "override error message when patch failure occurs" "--resolvemsg")
              (?d "lie about committer date" "--committer-date-is-author-date")
              (?D "use current timestamp for author date" "--ignore-date")
              (?b "pass -b flag to git-mailinfo" "--keep-non-patch"))
  :options  '((?p "format the patch(es) are in" "--patch-format"
                  magit-popup-read-file-name))
  :actions  '((?J "Apply Mailbox" magit-apply-mailbox)))

(defun magit-apply-mailbox (&optional file-or-dir)
  "Apply a series of patches from a mailbox."
  (interactive "fmbox or Maildir file or directory: ")
  (magit-run-git-with-editor "am" file-or-dir))

;;;;; Reset

;;;###autoload
(defun magit-reset-head (revision &optional hard)
  "Switch `HEAD' to REVISION, keeping prior working tree and staging area.
Any differences from REVISION become new changes to be committed.
With prefix argument, all uncommitted changes in working tree
and staging area are lost.
\n(git reset --soft|--hard REVISION)"
  (interactive (list (magit-read-rev (format "%s head to"
                                             (if current-prefix-arg
                                                 "Hard reset"
                                               "Reset"))
                                     (or (magit-guess-branch) "HEAD"))
                     current-prefix-arg))
  (magit-run-git "reset" (if hard "--hard" "--soft") revision "--"))

;;;###autoload
(defun magit-reset-head-hard (revision)
  "Switch `HEAD' to REVISION, losing all changes.
Uncomitted changes in both working tree and staging area are lost.
\n(git reset --hard REVISION)"
  (interactive (list (magit-read-rev (format "Hard reset head to")
                                     (or (magit-guess-branch) "HEAD"))))
  (magit-reset-head revision t))

;;;;; Clean

;;;###autoload
(defun magit-clean (&optional arg)
  "Remove untracked files from the working tree.
With a prefix argument also remove ignored files,
with two prefix arguments remove ignored files only.
\n(git clean -f -d [-x|-X])"
  (interactive "p")
  (when (yes-or-no-p (format "Remove %s files? "
                             (cl-case arg
                               (1 "untracked")
                               (4 "untracked and ignored")
                               (t "ignored"))))
    (magit-run-git "clean" "-f" "-d" (cl-case arg (4 "-x") (16 "-X")))))

;;;;; Fetching

(magit-define-popup magit-fetch-popup
  "Popup console for fetch commands."
  'magit-popups
  :man-page "git-fetch"
  :switches '((?p "Prune"   "--prune"))
  :actions  '((?f "Current" magit-fetch-current)
              (?o "Other"   magit-fetch)
              (?a "All"     magit-remote-update))
  :default-action 'magit-fetch-current)

;;;###autoload
(defun magit-fetch (remote &optional args)
  "Fetch from REMOTE."
  (interactive (list (magit-read-remote "Fetch remote")
                     magit-current-popup-args))
  (magit-run-git-async "fetch" remote args))

;;;###autoload
(defun magit-fetch-current (&optional args)
  "Fetch for the default remote.
If there is no default remote, ask for one."
  (interactive (list magit-current-popup-args))
  (magit-fetch (or (magit-get-current-remote)
                   (magit-read-remote "Fetch remote"))
               args))

;;;###autoload
(defun magit-remote-update ()
  "Update all remotes."
  (interactive)
  (or (run-hook-with-args-until-success 'magit-remote-update-hook)
      (magit-run-git-async "remote" "update" magit-current-popup-args)))

;;;;; Pulling

(magit-define-popup magit-pull-popup
  "Popup console for pull commands."
  'magit-popups
  :man-page "git-pull"
  :switches '((?f "Force"  "--force")
              (?r "Rebase" "--rebase"))
  :actions  '((?F "Pull"   magit-pull))
  :default-action 'magit-pull)

;;;###autoload
(defun magit-pull ()
  "Run git pull.

If there is no default remote, the user is prompted for one and
its values is saved with git config.  If there is no default
merge branch, the user is prompted for one and its values is
saved with git config.  With a prefix argument, the default
remote is not used and the user is prompted for a remote.  With
two prefix arguments, the default merge branch is not used and
the user is prompted for a merge branch.  Values entered by the
user because of prefix arguments are not saved with git config."
  (interactive)
  (or (run-hook-with-args-until-success 'magit-pull-hook)
      (let* ((branch (magit-get-current-branch))
             (branch-remote (magit-get-remote branch))
             (branch-merge (magit-get "branch" branch "merge"))
             (branch-merge-name (and branch-merge
                                     (save-match-data
                                       (string-match "^refs/heads/\\(.+\\)" branch-merge)
                                       (match-string 1 branch-merge))))
             (choose-remote (>= (prefix-numeric-value current-prefix-arg) 4))
             (choose-branch (>= (prefix-numeric-value current-prefix-arg) 16))
             (remote-needed (or choose-remote
                                (not branch-remote)))
             (branch-needed (or choose-branch
                                (not branch-merge-name)))
             (chosen-branch-remote
              (if remote-needed
                  (magit-read-remote "Pull from remote" branch-remote)
                branch-remote))
             (chosen-branch-merge-name
              (if branch-needed
                  (magit-read-remote-branch (format "Pull branch from remote %s"
                                                    chosen-branch-remote)
                                            chosen-branch-remote)
                branch-merge-name)))
        (when (and (not branch-remote)
                   (not choose-remote))
          (magit-set chosen-branch-remote "branch" branch "remote"))
        (when (and (not branch-merge-name)
                   (not choose-branch))
          (magit-set (format "%s" chosen-branch-merge-name)
                     "branch" branch "merge"))
        (magit-run-git-async
         "pull" magit-current-popup-args
         (and choose-remote chosen-branch-remote)
         (and choose-branch
              (list (format "refs/heads/%s:refs/remotes/%s/%s"
                            chosen-branch-merge-name
                            chosen-branch-remote
                            chosen-branch-merge-name)))))))

;;;;; Pushing

(magit-define-popup magit-push-popup
  "Popup console for push commands."
  'magit-popups
  :man-page "git-push"
  :switches '((?f "Force"         "--force")
              (?h "Disable hooks" "--no-verify")
              (?d "Dry run"       "-n")
              (?u "Set upstream"  "-u"))
  :actions  '((?P "Push"          magit-push)
              (?t "Push tags"     magit-push-tags))
  :default-action 'magit-push)

;;;###autoload
(defun magit-push-tags ()
  "Push tags to a remote repository.

Push tags to the current branch's remote.  If that isn't set push
to \"origin\" or if that remote doesn't exit but only a single
remote is defined use that.  Otherwise or with a prefix argument
ask the user what remote to use."
  (interactive)
  (let* ((branch  (magit-get-current-branch))
         (remotes (magit-git-lines "remote"))
         (remote  (or (and branch (magit-get-remote branch))
                      (car (member  "origin" remotes))
                      (and (= (length remotes) 1)
                           (car remotes)))))
    (when (or current-prefix-arg (not remote))
      (setq remote (magit-read-remote "Push to remote")))
    (magit-run-git-async "push" remote "--tags")))

;;;###autoload
(defun magit-push ()
  "Push the current branch to a remote repository.

This command runs the `magit-push-remote' hook.  By default that
means running `magit-push-dwim'.  So unless you have customized
the hook this command behaves like this:

With a single prefix argument ask the user what branch to push
to.  With two or more prefix arguments also ask the user what
remote to push to.  Otherwise use the remote and branch as
configured using the Git variables `branch.<name>.remote' and
`branch.<name>.merge'.  If the former is undefined ask the user.
If the latter is undefined push without specifing the remote
branch explicitly.

Also see option `magit-set-upstream-on-push'."
  (interactive)
  (run-hook-with-args-until-success 'magit-push-hook current-prefix-arg))

(defun magit-push-dwim (arg)
  "Push the current branch to a remote repository.

With a single prefix argument ask the user what remote to push
to.  With two or more prefix arguments also ask the user the
name of the remote branch to push to.

Otherwise use the remote and branch as configured using the
Git variables `branch.<name>.remote' and `branch.<name>.merge'.
If the former is undefined ask the user.  If the latter is
undefined push without specifing the remote branch explicitly.

Also see option `magit-set-upstream-on-push'."
  (interactive "P")
  (let* ((branch (or (magit-get-current-branch)
                     (user-error "Don't push a detached head.  That's gross")))
         (auto-remote (magit-get-remote branch))
         (used-remote (if (or arg (not auto-remote))
                          (magit-read-remote
                           (format "Push %s to remote" branch) auto-remote)
                        auto-remote))
         (auto-branch (and (equal used-remote auto-remote)
                           (magit-get "branch" branch "merge")))
         (used-branch (if (>= (prefix-numeric-value arg) 16)
                          (magit-read-remote-branch
                           (format "Push %s as branch" branch)
                           used-remote auto-branch)
                        auto-branch)))
    (cond ;; Pushing to what's already configured.
          ((and auto-branch
                (equal auto-branch used-branch)
                (equal auto-remote used-remote)))
          ;; Setting upstream because of magit-current-popup-args.
          ((member "-u" magit-current-popup-args))
          ;; Two prefix arguments; ignore magit-set-upstream-on-push.
          ((>= (prefix-numeric-value arg) 16)
           (and (yes-or-no-p "Set upstream while pushing? ")
                (setq magit-current-popup-args
                      (cons "-u" magit-current-popup-args))))
          ;; Else honor magit-set-upstream-on-push.
          ((eq magit-set-upstream-on-push 'refuse)
           (user-error "Not pushing since no upstream has been set."))
          ((or (eq magit-set-upstream-on-push 'dontask)
               (and (eq magit-set-upstream-on-push t)
                    (yes-or-no-p "Set upstream while pushing? ")))
           (setq magit-current-popup-args (cons "-u" magit-current-popup-args))))
    (magit-run-git-async
     "push" "-v" used-remote
     (if used-branch (format "%s:%s" branch used-branch) branch)
     magit-current-popup-args)))

;;;;; Committing

(with-no-warnings ; quiet 24.3.50 byte-compiler
(magit-define-popup magit-commit-popup
  "Popup console for commit commands."
  'magit-popups
  :man-page "git-commit"
  :switches '((?a "Stage all modified and deleted files"   "--all")
              (?e "Allow empty commit"                     "--allow-empty")
              (?v "Show diff of changes to be committed"   "--verbose")
              (?n "Bypass git hooks"                       "--no-verify")
              (?s "Add Signed-off-by line"                 "--signoff")
              (?R "Claim authorship and reset author date" "--reset-author"))
  :options  '((?A "Override the author"  "--author="        read-from-minibuffer)
              (?S "Sign using gpg"       "--gpg-sign="      magit-read-gpg-secret-key)
              (?C "Reuse commit message" "--reuse-message=" read-from-minibuffer))
  :actions  '((?c "Commit"         magit-commit)
              (?e "Extend"         magit-commit-extend)
              (?f "Fixup"          magit-commit-fixup)
              (?F "Instant Fixup"  magit-commit-instant-fixup)
              (?a "Amend"          magit-commit-amend)
              (?r "Reword"         magit-commit-reword)
              (?s "Squash"         magit-commit-squash)
              (?S "Instant Squash" magit-commit-instant-squash))
  :max-action-columns 4
  :default-action 'magit-commit))

(defadvice magit-commit-popup (around pop-to-ongoing activate)
  (--if-let (magit-commit-log-buffer) (switch-to-buffer it) ad-do-it))

;;;###autoload
(defun magit-commit (&optional args)
  "Create a new commit on HEAD.
With a prefix argument amend to the commit at HEAD instead.
\n(git commit [--amend] ARGS)"
  (interactive (if current-prefix-arg
                   (list (cons "--amend" magit-current-popup-args))
                 (list magit-current-popup-args)))
  (when (setq args (magit-commit-assert args))
    (magit-commit-async 'magit-diff-staged args)))

;;;###autoload
(defun magit-commit-amend (&optional args)
  "Amend the last commit.
\n(git commit --amend ARGS)"
  (interactive (list magit-current-popup-args))
  (magit-commit-async 'magit-diff-while-amending "--amend" args))

;;;###autoload
(defun magit-commit-extend (&optional args override-date)
  "Amend the last commit, without editing the message.
With a prefix argument do change the committer date, otherwise
don't.  The option `magit-commit-extend-override-date' can be
used to inverse the meaning of the prefix argument.
\n(git commit --amend --no-edit)"
  (interactive (list magit-current-popup-args
                     (if current-prefix-arg
                         (not magit-commit-reword-override-date)
                       magit-commit-reword-override-date)))
  (when (setq args (magit-commit-assert args (not override-date)))
    (let ((process-environment process-environment))
      (unless override-date
        (setenv "GIT_COMMITTER_DATE" (magit-rev-format "%cd")))
      (magit-commit-async nil "--amend" "--no-edit" args))))

;;;###autoload
(defun magit-commit-reword (&optional args override-date)
  "Reword the last commit, ignoring staged changes.

With a prefix argument do change the committer date, otherwise
don't.  The option `magit-commit-rewrite-override-date' can be
used to inverse the meaning of the prefix argument.

Non-interactively respect the optional OVERRIDE-DATE argument
and ignore the option.
\n(git commit --amend --only)"
  (interactive (list magit-current-popup-args
                     (if current-prefix-arg
                         (not magit-commit-reword-override-date)
                       magit-commit-reword-override-date)))
  (let ((process-environment process-environment))
    (unless override-date
      (setenv "GIT_COMMITTER_DATE" (magit-rev-format "%cd")))
    (magit-commit-async 'magit-diff-while-amending
                        "--amend" "--only" args)))

;;;###autoload
(defun magit-commit-fixup (&optional commit args confirm)
  "Create a fixup commit.
With a prefix argument the target commit has to be confirmed.
Otherwise the commit at point may be used without confirmation
depending on the value of option `magit-commit-squash-confirm'.
\n(git commit --no-edit --fixup=COMMIT [ARGS])"
  (interactive (magit-commit-squash-read-args))
  (magit-commit-squash-internal 'magit-commit-fixup "--fixup"
                                commit args confirm))

;;;###autoload
(defun magit-commit-squash (&optional commit args confirm)
  "Create a squash commit.
With a prefix argument the target commit has to be confirmed.
Otherwise the commit at point may be used without confirmation
depending on the value of option `magit-commit-squash-confirm'.
\n(git commit --no-edit --squash=COMMIT [ARGS])"
  (interactive (magit-commit-squash-read-args))
  (magit-commit-squash-internal 'magit-commit-squash "--squash"
                                commit args confirm))

;;;###autoload
(defun magit-commit-instant-fixup (&optional commit args)
  "Create a fixup commit and instantly rebase.
\n(git commit --no-edit --fixup=COMMIT ARGS;
 git rebase -i COMMIT^ --autosquash --autostash)"
  (interactive (list (magit-current-commit) magit-current-popup-args))
  (magit-commit-squash-internal
   (lambda (c a)
     (when (setq c (magit-commit-fixup c a))
       (magit-rebase-autosquash (concat c "^"))))
   "--fixup" commit args t))

;;;###autoload
(defun magit-commit-instant-squash (&optional commit args)
  "Create a squash commit and instantly rebase.
\n(git commit --no-edit --squash=COMMIT ARGS;
 git rebase -i COMMIT^ --autosquash --autostash)"
  (interactive (list (magit-current-commit) magit-current-popup-args))
  (magit-commit-squash-internal
   (lambda (c a)
     (when (setq c (magit-commit-squash c a))
       (magit-rebase-autosquash (concat c "^"))))
   "--squash" commit args t))

(defun magit-commit-squash-read-args ()
  (list (magit-current-commit) magit-current-popup-args
        (or current-prefix-arg magit-commit-squash-confirm)))

(defun magit-commit-squash-internal (fn option commit args confirm)
  (when (setq args (magit-commit-assert args t))
    (if (and commit (not confirm))
        (let ((magit-diff-auto-show nil))
          (magit-commit-async 'magit-diff-staged "--no-edit"
                              (concat option "=" commit) args)
          commit)
      (magit-log-select
        `(lambda (commit) (,fn commit (list ,@args))))
      (when (magit-diff-auto-show-p 'log-select)
        (let ((magit-diff-switch-buffer-function 'display-buffer))
          (magit-diff-staged))))))

(defun magit-commit-assert (args &optional strict)
  (cond
   ((or (magit-anything-staged-p)
        (and (magit-anything-unstaged-p)
             ;; ^ Everything of nothing is still nothing.
             (member "--all" args))
        (and (not strict)
             ;; ^ For amend variants that don't make sense otherwise.
             (or (member "--amend" args)
                 (member "--allow-empty" args))))
    (or args (list "--")))
   ((and (magit-rebase-in-progress-p)
         (y-or-n-p "Nothing staged.  Continue in-progress rebase? "))
    (magit-commit-async "--continue")
    nil)
   (magit-commit-ask-to-stage
    (when (magit-diff-auto-show-p 'stage-all)
      (magit-diff-unstaged))
    (prog1 (when (y-or-n-p "Nothing staged.  Stage and commit everything? ")
             (magit-run-git "add" "-u" ".")
             (or args (list "--")))
      (when (and (magit-diff-auto-show-p 'stage-all)
                 (derived-mode-p 'magit-diff-mode))
        (magit-mode-quit-window))))
   (t
    (user-error "Nothing staged"))))

(defun magit-commit-async (diff-fn &rest args)
  (magit-server-visit-args 'commit t args)
  (when (and diff-fn (magit-diff-auto-show-p 'commit))
    (let ((magit-inhibit-save-previous-winconf t))
      (funcall diff-fn)))
  (if (and with-editor-emacsclient-executable
           (not (tramp-tramp-file-p default-directory)))
      (apply #'magit-run-git-with-editor "commit" args)
    (magit-commit-fallback "commit" (magit-flatten-onelevel args))))

(defun magit-commit-fallback (subcmd args)
  (let ((topdir (magit-get-top-dir))
        (editmsg (magit-git-dir (if (equal subcmd "tag")
                                    "TAG_EDITMSG"
                                  "COMMIT_EDITMSG"))))
    (when (and (member "--amend" args)
               (not (file-exists-p editmsg)))
      (with-temp-file editmsg
        (magit-rev-format "%B")))
    (with-current-buffer (find-file-noselect editmsg)
      (pop-to-buffer (current-buffer))
      (add-hook 'with-editor-finish-noclient-hook
                (apply-partially
                 (lambda (default-directory editmsg args)
                   (magit-run-git args)
                   (ignore-errors (delete-file editmsg)))
                 topdir editmsg
                 `(,subcmd
                   ,"--cleanup=strip"
                   ,(concat "--file=" (file-relative-name
                                       (buffer-file-name)
                                       topdir))
                   ,@args))
                nil t))))

(defun magit-commit-add-log ()
  "Add a template for the current hunk to the commit message buffer."
  (interactive)
  (let* ((section (magit-current-section))
         (fun (if (eq (magit-section-type section) 'hunk)
                  (save-window-excursion
                    (save-excursion
                      (magit-visit-item)
                      (add-log-current-defun)))
                nil))
         (file (magit-section-info
                (cl-case (magit-section-type section)
                  (hunk (magit-section-parent section))
                  (diff section)
                  (t    (user-error "No change at point")))))
         (buffer (magit-commit-log-buffer)))
    (unless buffer
      (magit-commit)
      (while (not (setq buffer (magit-commit-log-buffer)))
        (sit-for 0.01)))
    (pop-to-buffer buffer)
    (goto-char (point-min))
    (cond ((not (re-search-forward (format "^\\* %s" (regexp-quote file))
                                   nil t))
           ;; No entry for file, create it.
           (goto-char (point-max))
           (forward-comment -1000)
           (unless (or (bobp) (looking-back "\\(\\*[^\n]+\\|\n\\)"))
             (insert "\n"))
           (insert (format "\n* %s" file))
           (when fun
             (insert (format " (%s)" fun)))
           (insert ": "))
          (fun
           ;; found entry for file, look for fun
           (let ((limit (save-excursion
                          (or (and (re-search-forward "^\\* " nil t)
                                   (match-beginning 0))
                              (progn (point-max)
                                     (forward-comment -1000))))))
             (cond ((re-search-forward
                     (format "(.*\\<%s\\>.*):" (regexp-quote fun))
                     limit t)
                    ;; found it, goto end of current entry
                    (if (re-search-forward "^(" limit t)
                        (backward-char 2)
                      (goto-char limit)))
                   (t
                    ;; not found, insert new entry
                    (goto-char limit)
                    (if (bolp)
                        (open-line 1)
                      (newline))
                    (insert (format "(%s): " fun))))))
          (t
           ;; found entry for file, look for beginning  it
           (when (looking-at ":")
             (forward-char 2))))))

;;;;; Tagging

(magit-define-popup magit-tag-popup
  "Popup console for tag commands."
  'magit-popups
  :man-page "git-tag"
  :switches '((?a "Annotate" "--annotate")
              (?f "Force"    "--force")
              (?s "Sign"     "--sign"))
  :actions  '((?t "Create"   magit-tag)
              (?k "Delete"   magit-tag-delete))
  :default-action 'magit-tag)

;;;###autoload
(defun magit-tag (name rev &optional annotate)
  "Create a new tag with the given NAME at REV.
With a prefix argument annotate the tag.
\n(git tag [--annotate] NAME REV)"
  (interactive (list (magit-read-tag "Tag name")
                     (magit-read-rev "Place tag on"
                                     (or (magit-guess-branch) "HEAD"))
                     current-prefix-arg))
  (let ((args (append magit-current-popup-args (list name rev))))
    (if (or (member "--sign" args)
            (member "--annotate" args)
            (and annotate (setq args (cons "--annotate" args))))
        (magit-commit-fallback "tag" args)
      (magit-run-git "tag" args))))

;;;###autoload
(defun magit-tag-delete (name)
  "Delete the tag with the given NAME.
\n(git tag -d NAME)"
  (interactive (list (magit-read-tag "Delete Tag" t)))
  (magit-run-git "tag" "-d" name))

;;;;; Stashing

(magit-define-popup magit-stash-popup
  "Popup console for stash commands."
  'magit-popups
  :man-page "git-stash"
  :switches '((?k "Don't stash index"       "--keep-index")
              (?i "Reinstate stashed index" "--index")
              (?u "Include untracked files" "--include-untracked")
              (?a "Include all files"       "--all"))
  :actions  '((?z "Save"           magit-stash)
              (?s "Snapshot"       magit-stash-snapshot)
              (?p "Pop"            magit-stash-pop)
              (?k "Drop"           magit-stash-drop)
              (?Z "Save index"     magit-stash-index)
              (?S "Snapshot index" magit-stash-snapshot)
              (?a "Apply"          magit-stash-apply)
              (?b "Branch"         magit-stash-branch)
              (?v "View"           magit-diff-stash))
  :default-arguments '("--index")
  :default-action 'magit-stash
  :max-action-columns 4)

;;;###autoload
(defun magit-stash (description &optional args)
  "Create new stash of working tree and staging area named DESCRIPTION.
Working tree and staging area revert to the current `HEAD'.
With prefix argument, changes in staging area are kept.
\n(git stash save [ARGS] DESCRIPTION)"
  (interactive (list (read-string "Stash description: ")
                     (magit-current-popup-args :not "--index")))
  (magit-run-git "stash" "save" args "--" description))

;;;###autoload
(defun magit-stash-snapshot (&optional args)
  "Create new stash of working tree and staging area; keep changes in place.
\n(git stash save [ARGS] \"Snapshot...\";
 git stash apply stash@{0})"
  (interactive (list (magit-current-popup-args :not "--index")))
  (magit-call-git "stash" "save" args (magit-stash-format-snapshot-message))
  (magit-stash-apply 0 "--index"))

(defun magit-stash-index (message &optional snapshot)
  "Create a new stash of the index only."
  (interactive (list (read-string "Stash message: ")))
  (magit-git-string "stash" "save" "--keep-index" (concat "(" message ")"))
  (let ((both (magit-rev-parse "refs/stash")))
    (message "Saved working directory and index state in %s" both)
    (magit-call-git "stash" "drop")
    (magit-call-git "stash" "save" message)
    (if snapshot
        (magit-run-git "stash" "pop" "--index" both)
      (with-temp-buffer
        (magit-git-insert "diff" (concat "stash@{0}.." both))
        (magit-run-git-with-input (current-buffer) "apply")))))

(defun magit-stash-index-snapshot ()
  "Create a new stash of the index only; keep changes in place."
  (interactive)
  (magit-stash-index (magit-stash-format-snapshot-message) t))

(defun magit-stash-apply (stash &optional args)
  "Apply a stash on top of the current working tree state.
\n(git stash apply [ARGS] stash@{N})"
  (interactive (list (magit-read-stash "Apply stash (number): ")
                     (magit-current-popup-args :only "--index")))
  (magit-run-git "stash" "apply" args (magit-stash-as-refname stash)))

(defun magit-stash-pop (stash &optional args)
  "Apply a stash on top of working tree state and remove from stash list.
\n(git stash pop [ARGS] stash@{N})"
  (interactive (list (magit-read-stash "Pop stash (number): ")
                     (magit-current-popup-args :only "--index")))
  (magit-run-git "stash" "pop" args (magit-stash-as-refname stash)))

(defun magit-stash-drop (stash)
  "Remove a stash from the stash list.
\n(git stash drop stash@{N})"
  (interactive (list (magit-read-stash "Drop stash (number): ")))
  (magit-run-git "stash" "drop" (magit-stash-as-refname stash)))

(defun magit-stash-branch (stash branchname)
  "Create and checkout a branch from STASH.
\n(git stash branch BRANCHNAME stash@{N})"
  (interactive (list (magit-read-stash "Branch stash (number): ")
                     (read-string      "Branch name: ")))
  (magit-run-git "stash" "branch" branchname (magit-stash-as-refname stash)))

(defun magit-stash-as-refname (arg)
  (if (stringp arg) arg (format "stash@{%i}" arg)))

(defun magit-stash-format-snapshot-message ()
  (format-time-string magit-stash-snapshot-message-format (current-time)))

;;;;; Cherry-Pick

(defun magit-cherry-pick-item ()
  "Cherry-pick them item at point."
  (interactive)
  (magit-section-action cherry-pick (info)
    (commit (magit-cherry-pick-commit info))
    (stash  (magit-stash-pop info))))

(defun magit-cherry-pick-commit (commit)
  (magit-assert-one-parent commit "cherry-pick")
  (magit-run-git "cherry-pick" commit))

;;;;; Submoduling

(magit-define-popup magit-submodule-popup
  "Popup console for submodule commands."
  'magit-popups
  :man-page "git-submodule"
  :actions  '((?u "Update" magit-submodule-update)
              (?b "Both update and init" magit-submodule-update-init)
              (?i "Init" magit-submodule-init)
              (?s "Sync" magit-submodule-sync)))

;;;###autoload
(defun magit-submodule-update (&optional init)
  "Update the submodule of the current git repository.
With a prefix arg, do a submodule update --init."
  (interactive "P")
  (let ((default-directory (magit-get-top-dir)))
    (magit-run-git-async "submodule" "update" (and init "--init"))))

;;;###autoload
(defun magit-submodule-update-init ()
  "Update and init the submodule of the current git repository."
  (interactive)
  (magit-submodule-update t))

;;;###autoload
(defun magit-submodule-init ()
  "Initialize the submodules."
  (interactive)
  (let ((default-directory (magit-get-top-dir)))
    (magit-run-git-async "submodule" "init")))

;;;###autoload
(defun magit-submodule-sync ()
  "Synchronizes submodule's remote URL configuration."
  (interactive)
  (let ((default-directory (magit-get-top-dir)))
    (magit-run-git-async "submodule" "sync")))

;;;;; Bisecting

(magit-define-popup magit-bisect-popup
  "Popup console for bisect commands."
  'magit-popups
  :man-page "git-bisect"
  :actions  '((?b "Bad"   magit-bisect-bad)
              (?g "Good"  magit-bisect-good)
              (?k "Skip"  magit-bisect-skip)
              (?r "Reset" magit-bisect-reset)
              (?s "Start" magit-bisect-start)
              (?u "Run"   magit-bisect-run)))

;;;###autoload
(defun magit-bisect-start (bad good)
  "Start a bisect session.

Bisecting a bug means to find the commit that introduced it.
This command starts such a bisect session by asking for a know
good and a bad commit.  To move the session forward use the
other actions from the bisect popup (\
\\<magit-status-mode-map>\\[magit-bisect-popup])."
  (interactive
   (if (magit-bisecting-p)
       (user-error "Already bisecting")
     (list (magit-read-rev "Start bisect with known bad revision" "HEAD")
           (magit-read-rev "Good revision" (magit-guess-branch)))))
  (magit-bisect-async "start" (list bad good) t))

;;;###autoload
(defun magit-bisect-reset ()
  "After bisecting cleanup bisection state and return to original HEAD."
  (interactive)
  (when (yes-or-no-p "Reset bisect?")
    (magit-run-git "bisect" "reset")
    (ignore-errors (delete-file (magit-git-dir "BISECT_CMD_OUTPUT")))))

;;;###autoload
(defun magit-bisect-good ()
  "While bisecting, mark the current commit as good.
Use this after you have asserted that the commit does not contain
the bug in question."
  (interactive)
  (magit-bisect-async "good"))

;;;###autoload
(defun magit-bisect-bad ()
  "While bisecting, mark the current commit as bad.
Use this after you have asserted that the commit does contain the
bug in question."
  (interactive)
  (magit-bisect-async "bad"))

;;;###autoload
(defun magit-bisect-skip ()
  "While bisecting, skip the current commit.
Use this if for some reason the current commit is not a good one
to test.  This command lets Git choose a different one."
  (interactive)
  (magit-bisect-async "skip"))

;;;###autoload
(defun magit-bisect-run (cmdline)
  "Bisect automatically by running commands after each step."
  (interactive (list (read-shell-command "Bisect shell command: ")))
  (magit-bisect-async "run" (list cmdline)))

(defun magit-bisect-async (subcommand &optional args no-assert)
  (unless (or no-assert (magit-bisecting-p))
    (user-error "Not bisecting"))
  (let ((file (magit-git-dir "BISECT_CMD_OUTPUT"))
        (default-directory (magit-get-top-dir)))
    (ignore-errors (delete-file file))
    (magit-run-git-with-logfile file "bisect" subcommand args)
    (magit-process-wait)
    (magit-refresh)))

;;;;; Logging

(magit-define-popup magit-log-popup
  "Popup console for log commands."
  'magit-popups
  :man-page "git-log"
  :switches '((?m "Only merge commits"        "--merges")
              (?d "Date Order"                "--date-order")
              (?f "First parent"              "--first-parent")
              (?i "Case insensitive patterns" "-i")
              (?P "Pickaxe regex"             "--pickaxe-regex")
              (?g "Show Graph"                "--graph")
              (?S "Show Signature"            "--show-signature")
              (?n "Name only"                 "--name-only")
              (?M "All match"                 "--all-match")
              (?A "All"                       "--all"))
  :options  '((?r "Relative"       "--relative="  read-directory-name)
              (?c "Committer"      "--committer=" read-from-minibuffer)
              (?> "Since"          "--since="     read-from-minibuffer)
              (?< "Before"         "--before="    read-from-minibuffer)
              (?a "Author"         "--author="    read-from-minibuffer)
              (?g "Grep messages"  "--grep="      read-from-minibuffer)
              (?G "Grep patches"   "-G"           read-from-minibuffer)
              (?L "Trace evolution of line range"
                  "-L" magit-read-file-trace)
              (?s "Pickaxe search" "-S"           read-from-minibuffer)
              (?b "Branches"       "--branches="  read-from-minibuffer)
              (?R "Remotes"        "--remotes="   read-from-minibuffer))
  :actions  '((?l "Oneline"        magit-log-dwim)
              (?L "Verbose"        magit-log-verbose-dwim)
              (?r "Reflog"         magit-reflog)
              (?f "File log"       magit-file-log)
              (?b "Oneline branch" magit-log)
              (?B "Verbose branch" magit-log-verbose)
              (?R "Reflog HEAD"    magit-reflog-head))
  :default-arguments '("--graph")
  :default-action 'magit-log-dwim
  :max-action-columns 4)

;;;###autoload
(defun magit-log (range &optional args)
  (interactive (magit-log-read-args nil nil))
  (magit-mode-setup magit-log-buffer-name nil
                    #'magit-log-mode
                    #'magit-refresh-log-buffer 'oneline range
                    (cl-delete "^-L" args :test 'string-match-p))
  (magit-log-goto-same-commit))

;;;###autoload
(defun magit-log-dwim (range &optional args)
  (interactive (magit-log-read-args t nil))
  (magit-log range args))

;;;###autoload
(defun magit-log-verbose (range &optional args)
  (interactive (magit-log-read-args nil t))
  (magit-mode-setup magit-log-buffer-name nil
                    #'magit-log-mode
                    #'magit-refresh-log-buffer 'long range args)
  (magit-log-goto-same-commit))

;;;###autoload
(defun magit-log-verbose-dwim (range &optional args)
  (interactive (magit-log-read-args t t))
  (magit-log-verbose range args))

(defun magit-log-read-args (dwim patch)
  (let ((default "HEAD"))
    (list (if (if dwim (not current-prefix-arg) current-prefix-arg)
              default
            (magit-read-rev (format "Show %s log for ref/rev/range"
                                    (if patch "verbose" "oneline"))
                            default))
          magit-current-popup-args)))

;;;###autoload
(defun magit-file-log (file &optional use-graph)
  "Display the log for the currently visited file or another one.
With a prefix argument show the log graph."
  (interactive
   (list (magit-read-file-from-rev (magit-get-current-branch)
                                   (magit-buffer-file-name t))
         current-prefix-arg))
  (magit-mode-setup magit-log-buffer-name nil
                    #'magit-log-mode
                    #'magit-refresh-log-buffer
                    'oneline "HEAD"
                    `(,@(and use-graph (list "--graph"))
                      ,@magit-current-popup-args
                      "--follow")
                    file)
  (magit-log-goto-same-commit))

;;;###autoload
(defun magit-reflog (ref)
  "Display the reflog of the current branch.
With a prefix argument another branch can be chosen."
  (interactive (let ((branch (magit-get-current-branch)))
                 (if (and branch (not current-prefix-arg))
                     (list branch)
                   (list (magit-read-rev "Reflog of" branch)))))
  (magit-mode-setup magit-reflog-buffer-name nil
                    #'magit-reflog-mode
                    #'magit-refresh-reflog-buffer ref))

;;;###autoload
(defun magit-reflog-head ()
  "Display the HEAD reflog."
  (interactive)
  (magit-reflog "HEAD"))

;;; Modes (2)
;;;; Log Mode
;;;;; Log Core

(define-derived-mode magit-log-mode magit-mode "Magit Log"
  "Mode for looking at git log.

\\<magit-log-mode-map>Type `\\[magit-visit-item]` to visit a commit, and \
`\\[magit-show-item-or-scroll-up]` to just show it.
Type `\\[magit-log-show-more-entries]` to show more commits, \
and `\\[magit-refresh]` to refresh the log.
Type `\\[magit-diff-working-tree]` to see the diff between current commit and your working tree,
Type `\\[magit-diff]` to see diff between any two version
Type `\\[magit-apply-item]` to apply the change of the current commit to your wortree,
and `\\[magit-cherry-pick-item]` to apply and commit the result.
Type `\\[magit-revert-item]` to revert a commit, and `\\[magit-reset-head]` reset your current head to a commit,

More information can be found in Info node `(magit)History'

Other key binding:
\\{magit-log-mode-map}"
  :group 'magit)

(defvar magit-log-buffer-name "*magit-log*"
  "Name of buffer used to display log entries.")

(defun magit-refresh-log-buffer (style range args &optional file)
  (magit-set-buffer-margin (car magit-log-margin-spec)
                           (and magit-log-show-margin
                                (eq (car magit-refresh-args) 'oneline)))
  (magit-log-margin-set-timeunit-width)
  (setq magit-file-log-file file)
  (when (consp range)
    (setq range (concat (car range) ".." (cdr range))))
  (magit-git-insert-section
      (logbuf (concat "Commits"
                      (and file  (concat " for file " file))
                      (and range (concat " in " range))))
      (apply-partially 'magit-wash-log style 'color t)
    "log"
    (format "--max-count=%d" magit-log-cutoff-length)
    "--decorate=full" "--abbrev-commit" "--color"
    (cl-case style
      (long    (cons "--stat" args))
      (oneline (cons (concat "--pretty=format:%h%d "
                             (and (member "--show-signature" args) "%G?")
                             "[%an][%at]%s")
                     (delete "--show-signature" args))))
    range "--" file)
  (save-excursion
    (goto-char (point-min))
    (magit-format-log-margin)))

;;;;; Log Washing

(defconst magit-log-oneline-re
  (concat "^"
          "\\(?4:\\(?:[-_/|\\*o.] *\\)+ *\\)?"     ; graph
          "\\(?:"
          "\\(?1:[0-9a-fA-F]+\\) "                 ; sha1
          "\\(?:\\(?3:([^()]+)\\) \\)?"            ; refs
          "\\(?7:[BGUN]\\)?"                       ; gpg
          "\\[\\(?5:[^]]*\\)\\]"                   ; author
          "\\[\\(?6:[^]]*\\)\\]"                   ; date
          "\\(?2:.*\\)"                            ; msg
          "\\)?$"))

(defconst magit-log-long-re
  (concat "^"
          "\\(?4:\\(?:[-_/|\\*o.] *\\)+ *\\)?"     ; graph
          "\\(?:"
          "\\(?:commit \\(?1:[0-9a-fA-F]+\\)"      ; sha1
          "\\(?: \\(?3:([^()]+)\\)\\)?\\)"         ; refs
          "\\|"
          "\\(?2:.+\\)\\)$"))                      ; "msg"

(defconst magit-log-unique-re
  (concat "^"
          "\\(?1:[0-9a-fA-F]+\\) "                 ; sha1
          "\\(?2:.*\\)$"))                         ; msg

(defconst magit-log-cherry-re
  (concat "^"
          "\\(?8:[-+]\\) "                         ; cherry
          "\\(?1:[0-9a-fA-F]+\\) "                 ; sha1
          "\\(?2:.*\\)$"))                         ; msg

(defconst magit-log-bisect-vis-re
  (concat "^"
          "\\(?1:[0-9a-fA-F]+\\) "                 ; sha1
          "\\(?:\\(?3:([^()]+)\\) \\)?"            ; refs
          "\\(?2:.+\\)$"))                         ; msg

(defconst magit-log-bisect-log-re
  (concat "^# "
	  "\\(?3:bad:\\|skip:\\|good:\\) "         ; "refs"
	  "\\[\\(?1:[^]]+\\)\\] "                  ; sha1
	  "\\(?2:.+\\)$"))                         ; msg

(defconst magit-log-reflog-re
  (concat "^"
          "\\(?1:[^ ]+\\) "                        ; sha1
          "\\[\\(?5:[^]]*\\)\\] "                  ; author
          "\\(?6:[^ ]*\\) "                        ; date
          "[^@]+@{\\(?9:[^}]+\\)} "                ; refsel
          "\\(?10:merge\\|[^:]+\\)?:? ?"           ; refsub
          "\\(?2:.+\\)?$"))                        ; msg

(defconst magit-reflog-subject-re
  (concat "\\([^ ]+\\) ?"                          ; command (1)
          "\\(\\(?: ?-[^ ]+\\)+\\)?"               ; option  (2)
          "\\(?: ?(\\([^)]+\\))\\)?"))             ; type    (3)

(defvar magit-log-count nil)

(defun magit-wash-log (style &optional color longer)
  (when color
    (let ((ansi-color-apply-face-function
           (lambda (beg end face)
             (when face
               (put-text-property beg end 'font-lock-face face)))))
      (ansi-color-apply-on-region (point-min) (point-max))))
  (when (eq style 'cherry)
    (reverse-region (point-min) (point-max)))
  (let ((magit-log-count 0))
    (magit-wash-sequence (apply-partially 'magit-wash-log-line style
                                          (magit-abbrev-length)))
    (when (and longer
               (= magit-log-count magit-log-cutoff-length))
      (magit-with-section (section longer 'longer)
        (insert-text-button (substitute-command-keys
                             (format "Type \\<%s>\\[%s] to show more history"
                                     'magit-log-mode-map
                                     'magit-log-show-more-entries))
                            'action (lambda (button)
                                      (magit-log-show-more-entries))
                            'follow-link t
                            'mouse-face magit-item-highlight-face)))))

(defun magit-wash-log-line (style abbrev)
  (looking-at (cl-ecase style
                (oneline magit-log-oneline-re)
                (long    magit-log-long-re)
                (unique  magit-log-unique-re)
                (cherry  magit-log-cherry-re)
                (reflog  magit-log-reflog-re)
                (bisect-vis magit-log-bisect-vis-re)
                (bisect-log magit-log-bisect-log-re)))
  (magit-bind-match-strings
      (hash msg refs graph author date gpg cherry refsel refsub)
    (delete-region (point) (point-at-eol))
    (when cherry
      (magit-insert cherry (if (string= cherry "-")
                               'magit-cherry-equivalent
                             'magit-cherry-unmatched) ?\s))
    (unless (eq style 'long)
      (when (eq style 'bisect-log)
	(setq hash (magit-git-string "rev-parse" "--short" hash)))
      (if hash
          (insert (propertize hash 'face 'magit-log-sha1) ?\s)
        (insert (make-string (1+ abbrev) ? ))))
    (when graph
      (if magit-log-format-graph-function
          (insert (funcall magit-log-format-graph-function graph))
        (insert graph)))
    (when (and hash (eq style 'long))
      (magit-insert (if refs hash (magit-rev-parse hash)) 'magit-log-sha1 ?\s))
    (when refs
      (magit-insert-ref-labels refs))
    (when refsub
      (insert (format "%-2s " refsel))
      (insert (magit-log-format-reflog refsub)))
    (when msg
      (magit-insert msg (cl-case (and gpg (aref gpg 0))
                          (?G 'magit-signature-good)
                          (?B 'magit-signature-bad)
                          (?U 'magit-signature-untrusted)
                          (?N 'magit-signature-none)
                          (t  'magit-log-message))))
    (goto-char (line-beginning-position))
    (magit-format-log-margin author date)
    (if hash
        (magit-with-section (section commit hash)
          (when (derived-mode-p 'magit-log-mode)
            (cl-incf magit-log-count))
          (forward-line)
          (when (eq style 'long)
            (magit-wash-sequence
             (lambda ()
               (looking-at magit-log-long-re)
               (when (match-string 2)
                 (magit-wash-log-line 'long abbrev))))))
      (forward-line)))
  t)

(defun magit-format-log-margin (&optional author date)
  (when magit-log-show-margin
    (cl-destructuring-bind (width characterp duration-spec)
        magit-log-margin-spec
      (if author
          (magit-make-margin-overlay
           (propertize (truncate-string-to-width
                        author (- width 1 3 (if characterp 0 1)
                                  magit-log-margin-timeunit-width 1)
                        nil ?\s (make-string 1 magit-ellipsis))
                       'face 'magit-log-author)
           " "
           (propertize (magit-format-duration
                        (abs (truncate (- (float-time)
                                          (string-to-number date))))
                        (symbol-value duration-spec)
                        magit-log-margin-timeunit-width)
                       'face 'magit-log-date)
           (propertize " " 'face 'fringe))
        (magit-make-margin-overlay
         (propertize (make-string (1- width) ?\s) 'face 'default)
         (propertize " " 'face 'fringe))))))

;;;;; Log Commands

(defun magit-log-toggle-margin ()
  "Show or hide the log margin.
This command can only be used inside log buffers (usually
*magit-log*) and only if that displays a `oneline' log.
Also see option `magit-log-show-margin'."
  (interactive)
  (unless (derived-mode-p 'magit-log-mode)
    (user-error "The log margin cannot be used outside of log buffers"))
  (when (eq (car magit-refresh-args) 'long)
    (user-error "The log margin cannot be used with verbose logs"))
  (if magit-log-show-margin
      (magit-set-buffer-margin (car magit-log-margin-spec)
                               (not (cdr (window-margins))))
    (setq-local magit-log-show-margin t)
    (magit-refresh)))

(defun magit-log-show-more-entries (&optional arg)
  "Grow the number of log entries shown.

With no prefix optional ARG, show twice as many log entries.
With a numerical prefix ARG, add this number to the number of shown log entries.
With a non numeric prefix ARG, show all entries"
  (interactive "P")
  (setq-local magit-log-cutoff-length
              (cond ((numberp arg) (+ magit-log-cutoff-length arg))
                    (arg magit-log-infinite-length)
                    (t (* magit-log-cutoff-length 2))))
  (let ((old-point (point)))
    (magit-refresh)
    (goto-char old-point)))

(defun magit-log-maybe-show-more-entries (section)
  (when (and (eq (magit-section-type section) 'longer)
             magit-log-auto-more)
    (magit-log-show-more-entries)
    (forward-line -1)
    (magit-goto-next-section)))

(defun magit-log-maybe-show-commit (section)
  (when (and (eq (magit-section-type section) 'commit)
             (or (and (magit-diff-auto-show-p 'log-follow)
                      (get-buffer-window magit-commit-buffer-name))
                 (and (magit-diff-auto-show-p 'log-oneline)
                      (derived-mode-p 'magit-log-mode)
                      (eq (car magit-refresh-args) 'oneline))))
    (magit-show-commit (magit-section-info section) t)))

(defun magit-log-goto-same-commit ()
  (--when-let (and magit-previous-section
                   (derived-mode-p 'magit-log-mode)
                   (cl-find (magit-section-info magit-previous-section)
                            (magit-section-children magit-root-section)
                            :test 'equal :key 'magit-section-info))
    (goto-char (magit-section-beginning it))))

;;;; Log Select Mode

(define-derived-mode magit-log-select-mode magit-log-mode "Magit Select"
  "Mode for selecting a commit from history."
  :group 'magit)

(defvar-local magit-log-select-pick-function nil)
(defvar-local magit-log-select-quit-function nil)

(defun magit-log-select (pick &optional quit desc branch args)
  (declare (indent defun))
  (magit-mode-setup magit-log-buffer-name nil
                    #'magit-log-select-mode
                    #'magit-refresh-log-buffer 'oneline
                    (or branch (magit-get-current-branch) "HEAD")
                    args)
  (magit-log-goto-same-commit)
  (setq magit-log-select-pick-function pick)
  (setq magit-log-select-quit-function quit)
  (message
   (substitute-command-keys
    (format "Type \\[%s] to select commit at point%s, or \\[%s] to abort"
            'magit-log-select-pick (if desc (concat " " desc) "")
            'magit-log-select-quit))))

(defun magit-log-select-pick ()
  (interactive)
  (let ((fun magit-log-select-pick-function)
        (rev (magit-section-case (info) (commit info))))
    (kill-buffer (current-buffer))
    (funcall fun rev)))

(defun magit-log-select-quit ()
  (interactive)
  (kill-buffer (current-buffer))
  (when magit-log-select-quit-function
    (funcall magit-log-select-quit-function)))

;;;; Cherry Mode

(define-derived-mode magit-cherry-mode magit-mode "Magit Cherry"
  "Mode for looking at commits not merged upstream.

\\<magit-cherry-mode-map>Type `\\[magit-toggle-section]` to show or hide \
section, `\\[magit-visit-item]` to visit an item and \
`\\[magit-show-item-or-scroll-up]` to show it.
Type `\\[magit-diff-working-tree]` to display change with your working tree, \
when `\\[magit-diff]` to display change
between any two commit.
Type `\\[magit-cherry-pick-item]` to cherry-pick a commit, and \
`\\[magit-apply-item]` to apply its change to your
working tree, without committing, and `\\[magit-merge-popup]` to merge.
`\\[magit-refresh]` will refresh current buffer.


Other key binding:
\\{magit-cherry-mode-map}")

(defvar magit-cherry-buffer-name "*magit-cherry*"
  "Name of buffer used to display commits not merged upstream.")

;;;###autoload
(defun magit-cherry (head upstream)
  "Show commits in a branch that are not merged in the upstream branch."
  (interactive
   (let  ((head (magit-read-rev "Cherry head" (magit-get-current-branch))))
     (list head (magit-read-rev "Cherry upstream"
                                (magit-get-tracked-branch head)))))
  (magit-mode-setup magit-cherry-buffer-name nil
                    #'magit-cherry-mode
                    #'magit-refresh-cherry-buffer upstream head))

(defun magit-refresh-cherry-buffer (upstream head)
  (magit-with-section (section cherry 'cherry nil t)
    (run-hooks 'magit-cherry-sections-hook)))

(defun magit-insert-cherry-head-line ()
  (magit-insert-line-section (line)
    (concat "Head: "
            (propertize (cadr magit-refresh-args) 'face 'magit-branch) " "
            (abbreviate-file-name default-directory))))

(defun magit-insert-cherry-upstream-line ()
  (magit-insert-line-section (line)
    (concat "Upstream: "
            (propertize (car magit-refresh-args) 'face 'magit-branch))))

(defun magit-insert-cherry-help-lines ()
  (when (derived-mode-p 'magit-cherry-mode)
    (insert "\n")
    (magit-insert-line-section (line)
      (concat (propertize "-" 'face 'magit-cherry-equivalent)
              " equivalent exists in both refs"))
    (magit-insert-line-section (line)
      (concat (propertize "+" 'face 'magit-cherry-unmatched)
              " unmatched commit tree"))))

(defun magit-insert-cherry-commits ()
  (magit-git-insert-section (cherries "Cherry commits:")
      (apply-partially 'magit-wash-log 'cherry)
    "cherry" "-v" (magit-abbrev-arg) magit-refresh-args))

;;;; Reflog Mode

(defvar magit-reflog-buffer-name "*magit-reflog*"
  "Name of buffer used to display reflog entries.")

(define-derived-mode magit-reflog-mode magit-log-mode "Magit Reflog"
  "Mode for looking at git reflog.

\\<magit-reflog-mode-map>Type `\\[magit-visit-item]` to visit a commit, and \
`\\[magit-show-item-or-scroll-up]` to just show it.
Type `\\[magit-diff-working-tree]` to see the diff between current commit and \
your working tree,
Type `\\[magit-diff]` to see the between any two version.
Type `\\[magit-reset-head]` to reset your head to the current commit, and \
`\\[magit-apply-item]` to apply its change
to your working tree and `\\[magit-cherry-pick-item]` to cherry pick it.

More information can be found in Info node `(magit)Reflogs'

Other key binding:
\\{magit-reflog-mode-map}"
  :group 'magit)

(defun magit-refresh-reflog-buffer (ref)
  (magit-log-margin-set-timeunit-width)
  (magit-git-insert-section
      (reflogbuf (format "Local history of branch %s" ref))
      (apply-partially 'magit-wash-log 'reflog t)
    "reflog" "show" "--format=format:%h [%an] %ct %gd %gs"
    (format "--max-count=%d" magit-log-cutoff-length) ref))

(defvar magit-reflog-labels
  '(("commit"      . magit-log-reflog-label-commit)
    ("amend"       . magit-log-reflog-label-amend)
    ("merge"       . magit-log-reflog-label-merge)
    ("checkout"    . magit-log-reflog-label-checkout)
    ("branch"      . magit-log-reflog-label-checkout)
    ("reset"       . magit-log-reflog-label-reset)
    ("rebase"      . magit-log-reflog-label-rebase)
    ("cherry-pick" . magit-log-reflog-label-cherry-pick)
    ("initial"     . magit-log-reflog-label-commit)
    ("pull"        . magit-log-reflog-label-remote)
    ("clone"       . magit-log-reflog-label-remote)))

(defun magit-log-format-reflog (subject)
  (let* ((match (string-match magit-reflog-subject-re subject))
         (command (and match (match-string 1 subject)))
         (option  (and match (match-string 2 subject)))
         (type    (and match (match-string 3 subject)))
         (label (if (string= command "commit")
                    (or type command)
                  command))
         (text (if (string= command "commit")
                   label
                 (mapconcat #'identity
                            (delq nil (list command option type))
                            " "))))
    (format "%-16s "
            (propertize text 'face
                        (or (cdr (assoc label magit-reflog-labels))
                            'magit-log-reflog-label-other)))))

;;;; Ediff Support

(defvar magit-ediff-windows nil
  "The window configuration that will be restored when Ediff is finished.")

;;;###autoload
(defun magit-interactive-resolve (file)
  "Resolve a merge conflict using Ediff."
  (interactive (list (magit-section-case (info) (diff (cadr info)))))
  (require 'ediff)
  (let ((merge-status (magit-git-lines "ls-files" "-u" "--" file))
        (base-buffer)
        (our-buffer (generate-new-buffer (concat file ".current")))
        (their-buffer (generate-new-buffer (concat file ".merged")))
        (merger-buffer)
        (windows (current-window-configuration)))
    (unless merge-status
      (user-error "Cannot resolve %s" file))
    (when (string-match "^[0-9]+ [0-9a-f]+ 1" (car merge-status))
      (pop merge-status)
      (setq base-buffer (generate-new-buffer (concat file ".base")))
      (with-current-buffer base-buffer
        (magit-git-insert "cat-file" "blob" (concat ":1:" file))))
    ;; If the second or third version do not exit, we use an empty buffer for the deleted file
    (with-current-buffer our-buffer
      (when (string-match "^[0-9]+ [0-9a-f]+ 2" (car merge-status))
        (pop merge-status)
        (magit-git-insert "cat-file" "blob" (concat ":2:" file)))
      (let ((buffer-file-name file))
        (normal-mode t)))
    (with-current-buffer their-buffer
      (when (string-match "^[0-9]+ [0-9a-f]+ 3" (car merge-status))
        (magit-git-insert "cat-file" "blob" (concat ":3:" file)))
      (let ((buffer-file-name file))
        (normal-mode t)))
    ;; We have now created the 3 buffer with ours, theirs and the ancestor files
    (if base-buffer
        (setq merger-buffer (ediff-merge-buffers-with-ancestor
                             our-buffer their-buffer base-buffer nil nil file))
      (setq merger-buffer (ediff-merge-buffers our-buffer their-buffer nil nil file)))
    (with-current-buffer merger-buffer
      (setq ediff-show-clashes-only t)
      (setq-local magit-ediff-windows windows)
      (make-local-variable 'ediff-quit-hook)
      (add-hook 'ediff-quit-hook
                (lambda ()
                  (let ((buffer-A ediff-buffer-A)
                        (buffer-B ediff-buffer-B)
                        (buffer-C ediff-buffer-C)
                        (buffer-Ancestor ediff-ancestor-buffer)
                        (windows magit-ediff-windows))
                    (ediff-cleanup-mess)
                    (kill-buffer buffer-A)
                    (kill-buffer buffer-B)
                    (when (bufferp buffer-Ancestor)
                      (kill-buffer buffer-Ancestor))
                    (set-window-configuration windows)))))))

;;;; Diff Mode
;;;;; Diff Core

(define-derived-mode magit-diff-mode magit-mode "Magit Diff"
  "Mode for looking at a git diff.

\\<magit-diff-mode-map>Type `\\[magit-visit-item]` to visit the changed file, \
`\\[magit-toggle-section]` to hide or show a hunk,
`\\[magit-diff-larger-hunks]` and `\\[magit-diff-smaller-hunks]` to change \
the size of the hunks.
Type `\\[magit-apply-item]` to apply a change to your worktree and \
`\\[magit-revert-item]` to reverse it.

More information can be found in Info node `(magit)Diffing'

\\{magit-diff-mode-map}"
  :group 'magit)

(defvar magit-diff-buffer-name "*magit-diff*"
  "Name of buffer used to display a diff.")

(defvar magit-stash-buffer-name "*magit-stash*"
  "Name of buffer used to display a stash.")

;;;;; Diff Entry Commands

(magit-define-popup magit-diff-popup
  "Key menu for diffing."
  'magit 'magit-popup-mode 'magit-diff-options
  :man-page "git-diff"
  :switches '((?W "Show surrounding functions"   "--function-context")
              (?b "Ignore whitespace changes"    "--ignore-space-change")
              (?w "Ignore all whitespace"        "--ignore-all-space"))
  :options  '((?h "Context lines" "-U" read-from-minibuffer)
              (?a "Diff algorithm"
                  "--diff-algorithm=" magit-select-diff-algorithm))
  :actions  '((?d "Diff unstaged"     magit-diff-unstaged)
              (?c "Show commit"       magit-show-commit)
              (?R "Refresh diff"      magit-popup-set-local-variable)
              (?i "Diff staged"       magit-diff-staged)
              (?r "Diff commits"      magit-diff)
              (?S "Refresh and set"   magit-popup-set-variable)
              (?w "Diff working tree" magit-diff-working-tree)
              (?p "Diff paths"        magit-diff-paths)
              (?W "Refresh and save"  magit-popup-save-variable))
  :default-action 'magit-diff-working-tree
  :max-action-columns 3)

(defvar magit-diff-switch-buffer-function 'pop-to-buffer)

;;;###autoload
(defun magit-diff (range &optional working args)
  "Show changes between two commits."
  (interactive (list (magit-read-rev "Diff for ref/rev/range")))
  (magit-mode-setup magit-diff-buffer-name
                    magit-diff-switch-buffer-function
                    #'magit-diff-mode
                    #'magit-refresh-diff-buffer range working args))

;;;###autoload
(defun magit-diff-working-tree (&optional rev)
  "Show changes between the current working tree and the `HEAD' commit.
With a prefix argument show changes between the working tree and
a commit read from the minibuffer."
  (interactive (and current-prefix-arg
                    (list (magit-read-rev-with-default
                           "Diff working tree and commit"))))
  (magit-diff (or rev "HEAD") t))

;;;###autoload
(defun magit-diff-staged (&optional commit)
  "Show changes between the index and the `HEAD' commit.
With a prefix argument show changes between the index and
a commit read from the minibuffer."
  (interactive (and current-prefix-arg
                    (list (magit-read-rev-with-default
                           "Diff index and commit"))))
  (magit-diff nil nil (cons "--cached" (and commit (list commit)))))

;;;###autoload
(defun magit-diff-unstaged ()
  "Show changes between the working tree and the index."
  (interactive)
  (magit-diff nil))

;;;###autoload
(defun magit-diff-unpushed ()
  "Show unpushed changes."
  (interactive)
  (-if-let (tracked (magit-get-tracked-branch nil t))
      (magit-diff (concat tracked "..."))
    (error "Detached HEAD or upstream unset")))

;;;###autoload
(defun magit-diff-unpulled ()
  "Show unpulled changes."
  (interactive)
  (-if-let (tracked (magit-get-tracked-branch nil t))
      (magit-diff (concat "..." tracked))
    (error "Detached HEAD or upstream unset")))

;;;###autoload
(defun magit-diff-while-committing ()
  (interactive)
  (let* ((toplevel (magit-get-top-dir))
         (diff-buf (magit-mode-get-buffer magit-diff-buffer-name
                                          'magit-diff-mode toplevel))
         (commit-buf (magit-commit-log-buffer)))
    (if commit-buf
        (if (and (or ;; certainly an explicit amend
                     (with-current-buffer commit-buf
                       (member "--amend" magit-refresh-args))
                     ;; most likely an explicit amend
                     (not (magit-anything-staged-p))
                     ;; explicitly toggled from within diff
                     (and (eq (current-buffer) diff-buf)))
                 (or (not diff-buf)
                     (with-current-buffer diff-buf
                       (or ;; default to include last commit
                           (not (equal (magit-get-top-dir) toplevel))
                           ;; toggle to include last commit
                           (not (car magit-refresh-args))))))
            (magit-diff-while-amending)
          (magit-diff-staged))
      (user-error "No commit in progress"))))

(defun magit-diff-while-amending ()
  (magit-diff "HEAD^" nil (list "--cached")))

;;;###autoload
(defun magit-diff-paths (a b)
  "Show changes between any two files on disk."
  (interactive (list (read-file-name "First file: " nil nil t)
                     (read-file-name "Second file: " nil nil t)))
  (magit-diff nil nil (list "--no-index" "--" a b)))

;;;###autoload
(defun magit-diff-stash (stash &optional noselect)
  "Show changes in a stash.
A stash consist of more than just one commit.  This command uses
a special diff range so that the stashed changes appear as if the
actually were a single commit."
  (interactive (list (magit-read-stash "Show stash (number): ")))
  (magit-mode-setup magit-commit-buffer-name
                    (if noselect 'display-buffer 'pop-to-buffer)
                    #'magit-diff-mode
                    #'magit-refresh-diff-buffer
                    (concat stash "^2^.." stash)))

(defun magit-diff-less-context (&optional count)
  "Decrease the context for diff hunks by COUNT."
  (interactive "p")
  (setq magit-diff-options
        (cons (format "-U%i" (max 0 (- (magit-diff-previous-context-lines)
                                       count)))
              magit-diff-options))
  (magit-refresh))

(defun magit-diff-more-context (&optional count)
  "Increase the context for diff hunks by COUNT."
  (interactive "p")
  (setq magit-diff-options
        (cons (format "-U%i" (+ (magit-diff-previous-context-lines) count))
              magit-diff-options))
  (magit-refresh))

(defun magit-diff-default-context ()
  "Reset context for diff hunks to the default size."
  (interactive)
  (magit-diff-previous-context-lines)
  (magit-refresh))

(defun magit-diff-previous-context-lines ()
  (--if-let (cl-find "^-U\\([0-9]+\\)$" magit-diff-options
                     :test 'string-match)
      (progn (setq magit-diff-options (delete it magit-diff-options))
             (string-to-number (match-string 1 it)))
    3))

(defun magit-refresh-diff-buffer (range &optional working args)
<<<<<<< HEAD
  (magit-git-insert-section
      (diffbuf (cond (working
                      (format "Changes from %s to working tree" range))
                     ((not range)
                      (if (member "--cached" args)
                          "Staged changes"
                        "Unstaged changes"))
                     (t
                      (format "Changes in %s" range))))
      #'magit-wash-diffs
    "diff" (and magit-show-diffstat "--patch-with-stat")
    range args magit-diff-options "--"))

(defun magit-diff-auto-show-p (op)
  (if (eq (car magit-diff-auto-show) 'not)
      (not (memq op (cdr magit-diff-auto-show)))
    (memq op magit-diff-auto-show)))

(defun magit-select-diff-algorithm (&optional noop1 noop2)
  (magit-read-char-case nil t
    (?d "[d]efault/myers" "default")
    (?m "[m]inimal"       "minimal")
    (?p "[p]atience"      "patience")
    (?h "[h]istogram"     "histogram")))
=======
  (let ((magit-current-diff-range
         (cond (working (cons range 'working))
               ((null range) nil)
               ((consp range)
                (prog1 range
                  (setq range (concat (car range) ".." (cdr range)))))
               ((string-match "^\\([^.]+\\)\\.\\.\\([^.]\\)$" range)
                (cons (match-string 1 range)
                      (match-string 2 range))))))
    (magit-git-insert-section
        (diffbuf (cond (working
                        (format "Changes from %s to working tree" range))
                       ((not range)
                        (if (member "--cached" args)
                            "Staged changes"
                          "Unstaged changes"))
                       (t
                        (format "Changes in %s" range))))
        #'magit-wash-diffs
      "diff" "-p" (magit-diff-U-arg)
      (and magit-show-diffstat "--stat")
      magit-diff-extra-options
      range args "--")))
>>>>>>> d867fa35

;;;;; Diff Washing

(defconst magit-diff-headline-re "^\\(@@@?\\|diff\\|\\* Unmerged path\\)")

(defconst magit-diff-statline-re
  (concat "^ ?"
          "\\(.*\\)"     ; file
          "\\( +| +\\)"  ; separator
          "\\([0-9]+\\|Bin\\(?: +[0-9]+ -> [0-9]+ bytes\\)?$\\) ?"
          "\\(\\+*\\)"   ; add
          "\\(-*\\)$"))  ; del

<<<<<<< HEAD
(defvar-local magit-diffstat-cached-sections nil)
(put 'magit-diffstat-cached-sections 'permanent-local t)
=======
(defvar magit-current-diff-range nil
  "Used internally when setting up magit diff sections.")
>>>>>>> d867fa35

(defun magit-wash-diffs ()
  (let ((diffstats (magit-wash-diffstats)))
    (when (re-search-forward "^\\(diff\\|\\* Unmerged path\\)" nil t)
      (goto-char (line-beginning-position))
      (magit-wash-sequence
       (lambda ()
         (magit-wash-diff (pop diffstats))))))
  (goto-char (point-max))
  (magit-xref-insert-buttons))

(defun magit-wash-diffstats ()
  (let (heading diffstats (beg (point)))
    (when (re-search-forward "^ ?\\([0-9]+ +files? change[^\n]*\n\\)" nil t)
      (setq heading (match-string-no-properties 1))
      (delete-region (match-beginning 0) (match-end 0))
      (goto-char beg)
      (magit-with-section (section diffstats 'diffstats heading)
        (magit-wash-sequence
         (lambda ()
           (when (looking-at magit-diff-statline-re)
             (magit-bind-match-strings (file sep cnt add del)
               (delete-region (point) (1+ (line-end-position)))
               (magit-with-section (s diffstat 'diffstat)
                 (insert " " file sep cnt " ")
                 (when add (insert (propertize add 'face 'magit-diff-add)))
                 (when del (insert (propertize del 'face 'magit-diff-del)))
                 (insert "\n"))))))
        (setq diffstats (magit-section-children section))))
    diffstats))

(defun magit-wash-diff (diffstat)
  (cond
   ((looking-at "^\\* Unmerged path \\(.*\\)")
    (let ((dst (magit-decode-git-path (match-string 1))))
      (delete-region (point) (1+ (line-end-position)))
<<<<<<< HEAD
      (magit-with-section (section diffstat 'diffstat)
        (insert " " file sep cnt " ")
        (when add (insert (propertize add 'face 'magit-diff-add)))
        (when del (insert (propertize del 'face 'magit-diff-del)))
        (insert "\n")
        (push section magit-diffstat-cached-sections)))))

(defun magit-wash-diff ()
  (magit-with-section (section diff (buffer-substring-no-properties
                                     (line-beginning-position)
                                     (line-end-position)))
    (setq section (magit-wash-diff-section section))))

(defun magit-wash-diff-section (section)
  (cond ((re-search-forward "^\\* Unmerged path \\(.*\\)" nil t)
         (forward-line 0)
         (let ((file (magit-decode-git-path (match-string-no-properties 1))))
           (delete-region (point) (line-end-position))
           (insert "\tUnmerged " file "\n")
           (setf (magit-section-diff-status section) 'unmerged)
           (setf (magit-section-info section) file)
           section))
        ((re-search-forward "^diff" nil t)
         (forward-line 0)
         (let ((file (cond
                      ((looking-at "^diff --git \\(\".*\"\\) \\(\".*\"\\)$")
                       (substring (magit-decode-git-path
                                   (match-string-no-properties 2)) 2))
                      ((looking-at "^diff --git ./\\(.*\\) ./\\(.*\\)$")
                       (match-string-no-properties 2))
                      ((looking-at "^diff --cc +\\(.*\\)$")
                       (match-string-no-properties 1))))
               (end (save-excursion
                      (forward-line) ;; skip over "diff" line
                      (if (re-search-forward "^diff\\|^@@" nil t)
                          (goto-char (match-beginning 0))
                        (goto-char (point-max)))
                      (point-marker))))
           (when magit-diffstat-cached-sections
             (setf (magit-section-info (pop magit-diffstat-cached-sections))
                   file))
           (let  ((status (cond
                           ((looking-at "^diff --cc")
                            'unmerged)
                           ((save-excursion
                              (re-search-forward "^new file" end t))
                            'new)
                           ((save-excursion
                              (re-search-forward "^deleted" end t))
                            (setf (magit-section-hidden section) t)
                            'deleted)
                           ((save-excursion
                              (re-search-forward "^rename" end t))
                            'renamed)
                           (t
                            'modified)))
                  (file2 (cond
                          ((save-excursion
                             (re-search-forward "^rename from \\(.*\\)"
                                                    end t))
                           (match-string-no-properties 1)))))
             (setf (magit-section-diff-status section) status)
             (setf (magit-section-info        section) file)
             (setf (magit-section-diff-file2  section) (or file2 file))
             (magit-insert-diff-title status file file2)
             (when (re-search-forward
                    "\\(--- \\(.*\\)\n\\+\\+\\+ \\(.*\\)\n\\)" nil t)
               (magit-put-face-property (match-beginning 1) (match-end 1)
                                        'magit-diff-hunk-header)
               (magit-put-face-property (match-beginning 2) (match-end 2)
                                        'magit-diff-file-header)
               (magit-put-face-property (match-beginning 3) (match-end 3)
                                        'magit-diff-file-header))
             (goto-char end)
             (magit-wash-sequence #'magit-wash-hunk)))
         section)))

(defun magit-insert-diff-title (status file file2)
  (insert (format "\t%-10s " (capitalize (symbol-name status)))
          file
          (if (eq status 'renamed) (format "   (from %s)" file2) "")
          "\n"))
=======
      (unless (derived-mode-p 'magit-status-mode)
        (magit-with-section
            (section diff dst (propertize (format "unmerged   %s\n" dst)
                                          'face 'magit-diff-file-header))))))
   ((looking-at "^diff \\(?:--git \\(.*\\) \\(.*\\)\\|--cc \\(.*\\)\\)$")
    (let (src dst status modes)
      (if (match-end 1)
          (setq dst (substring (magit-decode-git-path (match-string 2)) 2)
                src (substring (magit-decode-git-path (match-string 1)) 2)
                status "modified")
        (setq dst (magit-decode-git-path (match-string 3))
              src dst status "unmerged"))
      (when diffstat
        (setf (magit-section-info diffstat) dst))
      (delete-region (point) (1+ (line-end-position)))
      (while (not (or (eobp) (looking-at magit-diff-headline-re)))
        (if (looking-at "^old mode \\([^\n]+\\)\nnew mode \\([^\n]+\\)\n")
            (progn (setq modes (match-string-no-properties 0))
                   (delete-region (point) (match-end 0)))
          (when (looking-at "^\\(new file\\|rename\\|deleted\\)")
            (setq status (match-string 1)))
          (delete-region (point) (1+ (line-end-position)))))
      (magit-with-section
          (section diff dst
                   (propertize (if (equal status "rename")
                                   (format "renamed    %s => %s\n" src dst)
                                 (format "%-10s %s\n" status dst))
                               'face 'magit-diff-file-header)
                   nil (or (equal status "deleted")
                           (derived-mode-p 'magit-status-mode)))
        (setf (magit-section-diff-status section) status)
        (setf (magit-section-diff-file2  section) src)
        (when modes
          (magit-with-section (s hunk) (insert modes)))
        (magit-wash-sequence #'magit-wash-hunk))))))
>>>>>>> d867fa35

(defun magit-wash-hunk ()
  (when (looking-at "^@@\\(@\\)?.+")
    (let ((section nil)
          (merging (match-end 1))
          (heading (match-string 0)))
      (delete-region (point) (1+ (line-end-position)))
      (magit-with-section (s hunk heading (concat heading "\n"))
        (while (not (or (eobp) (looking-at magit-diff-headline-re)))
          (magit-put-face-property
           (point) (line-end-position)
           (cond
            ((looking-at "^\\+\\+<<<<<<<") 'magit-diff-merge-current)
            ((looking-at "^\\+\\+=======") 'magit-diff-merge-separator)
            ((looking-at "^\\+\\+|||||||") 'magit-diff-merge-diff3-separator)
            ((looking-at "^\\+\\+>>>>>>>") 'magit-diff-merge-proposed)
            ((looking-at (if merging  "^\\(\\+\\| \\+\\)" "^\\+"))
             (magit-diff-highlight-whitespace merging)
             'magit-diff-add)
            ((looking-at (if merging  "^\\(-\\| -\\)" "^-"))
             'magit-diff-del)
            (t
             'magit-diff-none)))
            (forward-line))
        (when (eq magit-diff-refine-hunk 'all)
          (magit-diff-refine-hunk s))
        (setq section s))
      (magit-put-face-property (magit-section-beginning section)
                               (magit-section-content-beginning section)
                               'magit-diff-hunk-header))
    t))

(defun magit-diff-highlight-whitespace (merging)
  (when (and magit-highlight-whitespace
             (or (derived-mode-p 'magit-status-mode)
                 (not (eq magit-highlight-whitespace 'status))))
    (let ((prefix (if merging "^[-\\+\s]\\{2\\}" "^[-\\+]"))
          (indent
           (if (local-variable-p 'magit-highlight-indentation)
               magit-highlight-indentation
             (setq-local
              magit-highlight-indentation
              (cdr (cl-find-if (lambda (pair)
                                 (string-match-p (car pair) default-directory))
                               (default-value magit-highlight-indentation)
                               :from-end t))))))
      (when (and magit-highlight-trailing-whitespace
                 (looking-at (concat prefix ".*\\([ \t]+\\)$")))
        (magit-put-face-property (match-beginning 1) (match-end 1)
                                 'magit-whitespace-warning-face))
      (when (or (and (eq indent 'tabs)
                     (looking-at (concat prefix "\\( *\t[ \t]*\\)")))
                (and (integerp indent)
                     (looking-at (format "%s\\([ \t]* \\{%s,\\}[ \t]*\\)"
                                         prefix indent))))
        (magit-put-face-property (match-beginning 1) (match-end 1)
                                 'magit-whitespace-warning-face)))))

;;;;; Diff Mode Commands

(defun magit-diff-toggle-refine-hunk (&optional other)
  "Turn diff-hunk refining on or off.

If hunk refining is currently on, then hunk refining is turned off.
If hunk refining is off, then hunk refining is turned on, in
`selected' mode (only the currently selected hunk is refined).

With a prefix argument, the \"third choice\" is used instead:
If hunk refining is currently on, then refining is kept on, but
the refining mode (`selected' or `all') is switched.
If hunk refining is off, then hunk refining is turned on, in
`all' mode (all hunks refined).

Customize variable `magit-diff-refine-hunk' to change the default mode."
  (interactive "P")
  (let ((hunk (and magit-highlighted-section
                   (eq (magit-section-type magit-highlighted-section) 'hunk)
                   magit-highlighted-section))
        (old magit-diff-refine-hunk))
    (setq-local magit-diff-refine-hunk
                (if other
                    (if (eq old 'all) t 'all)
                  (not old)))
    (cond ((or (eq old 'all)
               (eq magit-diff-refine-hunk 'all))
           (magit-refresh))
          ((not hunk))
          (magit-diff-refine-hunk
           (magit-diff-refine-hunk hunk))
          (t
           (magit-diff-unrefine-hunk hunk)))
    (message "magit-diff-refine-hunk: %s" magit-diff-refine-hunk)))

(defun magit-diff-refine-hunk (hunk)
  (save-excursion
    (goto-char (magit-section-beginning hunk))
    ;; `diff-refine-hunk' does not handle combined diffs.
    (unless (looking-at "@@@")
      (diff-refine-hunk))))

(defun magit-diff-unrefine-hunk (hunk)
  (remove-overlays (magit-section-beginning hunk)
                   (magit-section-end hunk)
                   'diff-mode 'fine))

;;;; Wazzup Mode

(define-derived-mode magit-wazzup-mode magit-mode "Magit Wazzup"
  "Mode for looking at git commits not merged into current HEAD.

\\<magit-wazzup-mode-map>Type `\\[magit-toggle-section]` to show or hide \
section, `\\[magit-visit-item]` to visit an item \
`\\[magit-show-item-or-scroll-up]` to show it.
Type `\\[magit-diff-working-tree]` to display change with your working tree, \
and `\\[magit-diff]` to display change
between any two commit.
Type `\\[magit-cherry-pick-item]` to cherry-pick a commit, and \
`\\[magit-apply-item]` to apply its change to your
working tree, without committing, and `\\[magit-merge-popup]` \
to merge those change.
Type `\\[magit-refresh]` to refresh current buffer.

More information can be found in Info node `(magit)Wazzup'

\\{magit-wazzup-mode-map}"
  :group 'magit)

(defvar magit-wazzup-buffer-name "*magit-wazzup*"
  "Name of buffer used to display commits not merged into current HEAD.")

;;;###autoload
(defun magit-wazzup (branch)
  "Show a list of branches in a dedicated buffer.
Unlike in the buffer created by `magit-branch-manager' each
branch can be expanded to show a list of commits not merged
into the selected branch."
  (interactive
   (let ((branch (magit-get-current-branch)))
     (list (if current-prefix-arg
               (magit-read-rev "Wazzup branch" branch)
             branch))))
  (magit-mode-setup magit-wazzup-buffer-name nil
                    #'magit-wazzup-mode
                    #'magit-refresh-wazzup-buffer branch))

(defun magit-refresh-wazzup-buffer (head)
  (magit-with-section (section wazzupbuf 'wazzupbuf nil t)
    (run-hooks 'magit-wazzup-sections-hook)))

(defun magit-insert-wazzup-head-line ()
  (magit-insert-line-section (line)
    (concat "Head: "
            (propertize (car magit-refresh-args) 'face 'magit-branch) " "
            (abbreviate-file-name default-directory))))

(defun magit-insert-wazzup-branches ()
  (dolist (upstream (magit-git-lines "show-ref"))
    (setq  upstream (cadr (split-string upstream " ")))
    (when (and (not (string-match-p "HEAD$" upstream))
               (string-match-p "^refs/\\(heads\\|remotes\\)/" upstream))
      (magit-insert-wazzup-commits upstream (car magit-refresh-args)))))

(defun magit-insert-wazzup-commits (upstream head)
  (let ((count (string-to-number
                (magit-git-string "rev-list" "--count" "--right-only"
                                  (concat head "..." upstream)))))
    (when (> count 0)
      (magit-with-section
          (section wazzup upstream
                   (format "%3s %s\n" count (magit-format-ref-label upstream))
                   nil t)
        (cond
         ((magit-section-hidden section)
          (setf (magit-section-hidden section) t)
          (setf (magit-section-needs-refresh-on-show section) t))
         (t
          (let ((beg (point)))
            (magit-git-insert "cherry" "-v" "--abbrev" head upstream)
            (save-restriction
              (narrow-to-region beg (point))
              (goto-char (point-min))
              (magit-wash-log 'cherry)))))))))

;;;; Branch Manager Mode

(define-derived-mode magit-branch-manager-mode magit-mode "Magit Branch"
  "Mode for looking at git branches.

\\<magit-branch-manager-mode-map>Type `\\[magit-visit-item]` to checkout a branch, `\\[magit-reset-head]' to reset current branch,
you can also merge the branch with `\\[magit-merge-popup]`

Type `\\[magit-discard-item]' to delete a branch, or `\\[universal-argument] \\[magit-discard-item]' to force the deletion.
Type `\\[magit-rename-item]' to Rename a branch.

More information can be found in Info node `(magit)The branch list'

\\{magit-branch-manager-mode-map}
Unless shadowed by the mode specific bindings above, bindings
from the parent keymap `magit-mode-map' are also available.")

(defvar magit-branches-buffer-name "*magit-branches*"
  "Name of buffer used to display and manage branches.")

;;;###autoload
(defun magit-branch-manager ()
  "Show a list of branches in a dedicated buffer."
  (interactive)
  (if (magit-get-top-dir) ; Kludge for #1215
      (magit-mode-setup magit-branches-buffer-name nil
                        #'magit-branch-manager-mode
                        #'magit-refresh-branch-manager)
    (user-error "There is no Git repository here")))

(defun magit-refresh-branch-manager ()
  (magit-git-insert-section (branchbuf nil)
      #'magit-wash-branches
    "branch" "-vva" magit-current-popup-args))

(defun magit-rename-item ()
  "Rename the item at point."
  (interactive)
  (magit-section-action rename ()
    (branch (call-interactively 'magit-branch-rename))
    (remote (call-interactively 'magit-remote-rename))))

(defconst magit-wash-branch-line-re
  (concat "^\\([ *] \\)"                 ; 1: current branch marker
          "\\(.+?\\) +"                  ; 2: branch name
          "\\(?:"
          "\\([0-9a-fA-F]+\\)"           ; 3: sha1
          " "
          "\\(?:\\["
          "\\([^:\n]+?\\)"               ; 4: tracking
          "\\(?:: \\)?"
          "\\(?:ahead \\([0-9]+\\)\\)?"  ; 5: ahead
          "\\(?:, \\)?"
          "\\(?:behind \\([0-9]+\\)\\)?" ; 6: behind
          "\\] \\)?"
          "\\(?:.*\\)"                   ; message
          "\\|"                          ; or
          "-> "                          ; the pointer to
          "\\(.+\\)"                     ; 7: a ref
          "\\)\n"))

(defun magit-wash-branch-line (&optional remote-name)
  (when (looking-at magit-wash-branch-line-re)
  ;; ^ Kludge for #1162.  v Don't reindent for now.
  (let* ((marker      (match-string 1))
         (branch      (match-string 2))
         (sha1        (match-string 3))
         (tracking    (match-string 4))
         (ahead       (match-string 5))
         (behind      (match-string 6))
         (other-ref   (match-string 7))
         (branch-face (and (equal marker "* ") 'magit-branch)))
    (delete-region (point) (line-beginning-position 2))
    (magit-with-section (section branch branch)
      (insert (propertize (or sha1 (make-string 7 ? ))
                          'face 'magit-log-sha1)
              " " marker
              (propertize (if (string-match-p "^remotes/" branch)
                              (substring branch 8)
                            branch)
                          'face branch-face))
       (when other-ref
         (insert " -> " (substring other-ref (+ 1 (length remote-name)))))
       (when (and tracking
                  (equal (magit-get-tracked-branch branch t)
                         (concat "refs/remotes/" tracking)))
         (insert " [")
         ;; getting rid of the tracking branch name if it is
         ;; the same as the branch name
         (let* ((remote (magit-get "branch" branch "remote"))
                (merge  (substring tracking (+ 1 (length remote)))))
           (insert (propertize (if (string= branch merge)
                                   (concat "@ " remote)
                                 (concat merge " @ " remote))
                               'face 'magit-log-head-label-remote)))
         (when (or ahead behind)
           (insert ":")
           (and ahead (insert "ahead " (propertize ahead 'face branch-face)))
           (and ahead behind (insert ", "))
           (and behind (insert "behind "
                               (propertize behind 'face
                                           'magit-log-head-label-remote))))
         (insert "]"))
       (insert "\n")))))

(defun magit-wash-remote-branches-group (group)
  (let* ((remote (car group))
         (url (magit-get "remote" remote "url"))
         (push-url (magit-get "remote" remote "pushurl"))
         (urls (concat url (and push-url (concat ", " push-url))))
         (marker (cadr group)))
    (magit-with-section
        (section remote remote (format "%s (%s):" remote urls) t)
      (magit-wash-branches-between-point-and-marker marker remote)
      (insert "\n"))))

(defun magit-wash-branches-between-point-and-marker (marker &optional remote-name)
  (save-restriction
    (narrow-to-region (point) marker)
    (magit-wash-sequence
     (apply-partially 'magit-wash-branch-line remote-name))))

(defun magit-wash-branches ()
  ;; get the names of the remotes
  (let* ((remotes (magit-git-lines "remote"))
         ;; get the location of remotes in the buffer
         (markers
          (append (mapcar (lambda (remote)
                            (save-excursion
                              (when (re-search-forward
                                     (concat "^  remotes/" remote) nil t)
                                (beginning-of-line)
                                (point-marker))))
                          remotes)
                  (list (save-excursion
                          (goto-char (point-max))
                          (point-marker)))))
         ;; list of remote elements to display in the buffer
         (remote-groups
          (cl-loop for remote in remotes
                   for end-markers on (cdr markers)
                   for marker = (cl-loop for x in end-markers thereis x)
                   collect (list remote marker))))
    ;; actual displaying of information
    (magit-with-section (section local "." "Local:" t)
      (magit-wash-branches-between-point-and-marker
       (cl-loop for x in markers thereis x))
      (insert "\n"))
    (mapc 'magit-wash-remote-branches-group remote-groups)
    ;; make sure markers point to nil so that they can be garbage collected
    (mapc (lambda (marker)
            (when marker
             (set-marker marker nil)))
          markers)))

;;; Miscellaneous
;;;; Miscellaneous Commands

(defun magit-copy-item-as-kill ()
  "Copy sha1 of commit at point into kill ring."
  (interactive)
  (magit-section-action copy (info)
    (commit (kill-new info)
            (message "%s" info))))

(defun magit-ignore-item (edit &optional local)
  "Ignore the item at point.
With a prefix argument edit the ignore string."
  (interactive "P")
  (magit-section-action ignore (info)
    ([file untracked]
     (magit-ignore-file (concat "/" info) edit local)
     (magit-refresh))
    (diff
     (when (yes-or-no-p (format "%s is tracked.  Untrack and ignore? " info))
       (magit-ignore-file (concat "/" info) edit local)
       (magit-run-git "rm" "--cached" info)))))

(defun magit-ignore-item-locally (edit)
  "Ignore the item at point locally only.
With a prefix argument edit the ignore string."
  (interactive "P")
  (magit-ignore-item edit t))

(defun magit-ignore-file (file &optional edit local)
  "Add FILE to the list of files to ignore.
If EDIT is non-nil, prompt the user for the string to be ignored
instead of using FILE.  The changes are written to .gitignore
except if LOCAL is non-nil in which case they are written to
.git/info/exclude."
  (let* ((local-ignore-dir (magit-git-dir "info/"))
         (ignore-file (if local
                          (concat local-ignore-dir "exclude")
                        ".gitignore")))
    (when edit
      (setq file (magit-ignore-edit-string file)))
    (when (and local (not (file-exists-p local-ignore-dir)))
      (make-directory local-ignore-dir t))
    (with-temp-buffer
      (when (file-exists-p ignore-file)
        (insert-file-contents ignore-file))
      (goto-char (point-max))
      (unless (bolp)
        (insert "\n"))
      (insert file "\n")
      (write-region nil nil ignore-file))))

(defun magit-ignore-edit-string (file)
  "Prompt the user for the string to be ignored.
A list of predefined values with wildcards is derived from the
filename FILE."
  (let* ((extension (concat "*." (file-name-extension file)))
         (extension-in-dir (concat (file-name-directory file) extension))
         (filename (file-name-nondirectory file))
         (completions (list extension extension-in-dir filename file)))
    (magit-completing-read "File/pattern to ignore"
                           completions nil nil nil nil file)))

;;;; ChangeLog

;;;###autoload
(defun magit-add-change-log-entry (&optional whoami file-name other-window)
  "Find change log file and add date entry and item for current change.
This differs from `add-change-log-entry' (which see) in that
it acts on the current hunk in a Magit buffer instead of on
a position in a file-visiting buffer."
  (interactive (list current-prefix-arg
                     (prompt-for-change-log-name)))
  (let (buf pos)
    (save-window-excursion
      (magit-visit-item)
      (setq buf (current-buffer)
            pos (point)))
    (save-excursion
      (with-current-buffer buf
        (goto-char pos)
        (add-change-log-entry whoami file-name other-window)))))

;;;###autoload
(defun magit-add-change-log-entry-other-window (&optional whoami file-name)
  "Find change log file in other window and add entry and item.
This differs from `add-change-log-entry-other-window' (which see)
in that it acts on the current hunk in a Magit buffer instead of
on a position in a file-visiting buffer."
  (interactive (and current-prefix-arg
                    (list current-prefix-arg
                          (prompt-for-change-log-name))))
  (magit-add-change-log-entry whoami file-name t))

;;;; Read Repository

(defun magit-read-top-dir (dir)
  "Ask the user for a Git repository.
The choices offered by auto-completion will be the repositories
under `magit-repo-dirs'.  If `magit-repo-dirs' is nil or DIR is
non-nil, then autocompletion will offer directory names."
  (if (and (not dir) magit-repo-dirs)
      (let* ((repos (magit-list-repos-uniquify
                     (--map (cons (file-name-nondirectory it) it)
                            (magit-list-repos))))
             (reply (magit-completing-read "Git repository" repos)))
        (file-name-as-directory
         (or (cdr (assoc reply repos))
             (if (file-directory-p reply)
                 (expand-file-name reply)
               (user-error "Not a repository or a directory: %s" reply)))))
    (file-name-as-directory
     (read-directory-name "Git repository: "
                          (or (magit-get-top-dir) default-directory)))))

(defun magit-list-repos ()
  (--mapcat (magit-list-repos* it magit-repo-dirs-depth) magit-repo-dirs))

(defun magit-list-repos* (directory depth)
  (cond ((file-exists-p (expand-file-name ".git" directory))
         (list directory))
        ((> depth 0)
         (cl-loop for file in (directory-files directory t "^[^.]" t)
                  when (file-directory-p file)
                  append (magit-list-repos* file (1- depth))))))

(defun magit-list-repos-uniquify (alist)
  (let (result (dict (make-hash-table :test 'equal)))
    (dolist (a (delete-dups alist))
      (puthash (car a) (cons (cdr a) (gethash (car a) dict)) dict))
    (maphash
     (lambda (key value)
       (if (= (length value) 1)
           (push (cons key (car value)) result)
         (setq result
               (append result
                       (magit-list-repos-uniquify
                        (mapcar
                         (lambda (elt)
                           (cons (concat key "\\"
                                         (file-name-nondirectory
                                          (directory-file-name
                                           (substring elt 0 (- (length key))))))
                                 elt))
                         value))))))
     dict)
    result))

;;;; Wip Minor Mode

;;;###autoload
(define-minor-mode magit-wip-save-mode
  "On each save, also commit to a work-in-progress ref.

After saving the buffer this mode also commits the changes to
the work-in-progress ref for the current branch.  Use option
`magit-wip-ref-format' to configure what refname is used.

While this mode can be activated manually it is better to do
so using either

  git config --add magit.extension wip-save

to activate it in individual repositories or

  git config --global --add magit.extension wip-save

to activate it in all repositories.  These settings only take
effect after _also_ turning on `global-magit-wip-save-mode'."
  :lighter magit-wip-save-mode-lighter
  (if magit-wip-save-mode
      (if (and (buffer-file-name)
               (magit-inside-worktree-p))
          (add-hook 'after-save-hook 'magit-wip-save t t)
        (setq magit-wip-save-mode nil)
        (user-error "Need a repository and a file"))
    (remove-hook 'after-save-hook 'magit-wip-save t)))

;;;###autoload
(define-globalized-minor-mode global-magit-wip-save-mode
  magit-wip-save-mode turn-on-magit-wip-save
  :group 'magit-wip)

(defun turn-on-magit-wip-save ()
  "Conditionally turn on Magit-Wip-Save mode.

If the current buffer visits a file tracked in a Git repository,
then turn on `magit-wip-save-mode' provided the `wip-save' Magit
extension has been enabled in that repository."
  (when (and (buffer-file-name)
             (magit-inside-worktree-p)
             (magit-git-success "ls-files" "--error-unmatch"
                                (buffer-file-name))
             (member "wip-save" (magit-get-all "magit.extension")))
    (magit-wip-save-mode 1)))

(defun magit-wip-save (&optional filename wipref)
  "Commit changes to FILENAME in work-in-progress ref WIPREF.
If optional FILENAME is nil or undefined use `buffer-file-name'.
If optional WIPREF is nil or undefined use a ref in accordance
to the current branch and `magit-wip-ref-format'."
  (let* ((filename (or filename (buffer-file-name)))
         (toplevel (magit-toplevel))
         (blobname (file-relative-name filename toplevel))
         (spec   `((?r . ,blobname)
                   (?a . ,filename)
                   (?t . ,toplevel)))
         (ref    (magit-git-string "symbolic-ref" "HEAD"))
         (wipref (or wipref
                     (format-spec
                      magit-wip-ref-format
                      `((?r . ,(or ref "HEAD"))
                        (?b . ,(if ref (substring ref 11) "HEAD"))))))
         (parent (if (and (magit-rev-parse "--verify" wipref)
                          (equal (magit-git-string "merge-base" wipref ref)
                                 (magit-rev-parse "--verify" ref)))
                     wipref
                   (or ref "HEAD")))
         (tree   (let ((process-environment process-environment)
                       (index-file (make-temp-name "index")))
                   (setenv "GIT_INDEX_FILE" index-file)
                   (magit-call-git "read-tree" parent)
                   (magit-call-git "add" filename)
                   (prog1 (magit-git-string "write-tree")
                     (delete-file index-file)))))
    (when (magit-git-failure "diff-tree" "--exit-code" tree parent)
      (magit-reflog-enable wipref)
      (magit-run-git "update-ref" wipref
                     "-m" (concat "magit-wip-save: " blobname)
                     (magit-git-string
                      "commit-tree" tree "-p" parent
                      "-m" (format-spec magit-wip-commit-message spec)))
      (when magit-wip-save-message
        (message (format-spec magit-wip-save-message spec))))))

;;;; Maintenance Tools

(defun magit-describe-item ()
  "Show information about the section at point.
This command is intended for debugging purposes."
  (interactive)
  (let* ((s (magit-current-section))
         (b (magit-section-beginning s))
         (c (magit-section-content-beginning s))
         (e (magit-section-end s)))
    (message "Section: %S %S [%s (%s) - %s (%s) - %s (%s)]"
             (magit-section-context-type s)
             (magit-section-info s)
             (marker-position b) (marker-insertion-type b)
             (marker-position c) (marker-insertion-type c)
             (marker-position e) (marker-insertion-type e))))

;;; magit.el ends soon

(defconst magit-font-lock-keywords
  (eval-when-compile
    `((,(concat "(\\(" (regexp-opt
                        '("magit-define-section-jumper"
                          "magit-define-popup"))
                "\\)\\_>[ \t'\(]*\\(\\sw+\\|\\s_\\)?")
       (1 font-lock-keyword-face)
       (2 font-lock-function-name-face nil t))
      (,(concat "(" (regexp-opt
                     '("magit-with-section"
                       "magit-cmd-insert-section"
                       "magit-git-insert-section"
                       "magit-insert-line-section"
                       "magit-section-action"
                       "magit-section-case"
                       "magit-bind-match-strings"
                       "magit-with-blob"
                       "magit-tests--with-temp-dir"
                       "magit-tests--with-temp-repo"
                       "magit-tests--with-temp-clone") t)
                "\\_>")
       . 1))))

(font-lock-add-keywords 'emacs-lisp-mode magit-font-lock-keywords)

(defvar magit-version 'undefined
  "The version of Magit that you're using.
Use the function by the same name instead of this variable.")

(defun magit-version (&optional noerror)
  "The version of Magit that you're using.\n\n\(fn)"
  (interactive)
  (let ((toplib (or load-file-name buffer-file-name)))
    (unless (and toplib
                 (equal (file-name-nondirectory toplib) "magit.el"))
      (setq toplib (locate-library "magit.el")))
    (when toplib
      (let* ((dir (file-name-directory toplib))
             (static (expand-file-name "magit-version.el" dir))
             (gitdir (expand-file-name ".git" dir)))
        (cond ((file-exists-p gitdir)
               (setq magit-version
                     (let ((default-directory dir))
                       (magit-git-string "describe" "--tags" "--dirty")))
               (ignore-errors (delete-file static)))
              ((file-exists-p static)
               (load-file static))
              ((featurep 'package)
               (setq magit-version
                     (or (ignore-errors ; < 24.3.50
                           (package-version-join
                            (package-desc-vers
                             (cdr (assq 'magit package-alist)))))
                         (ignore-errors ; >= 24.3.50
                           (package-version-join
                            (package-desc-version
                             (cadr (assq 'magit package-alist)))))))))))
    (if (stringp magit-version)
        (when (called-interactively-p 'any)
          (message "magit-%s" magit-version))
      (if noerror
          (progn (setq magit-version 'error)
                 (message "Cannot determine Magit's version"))
        (error "Cannot determine Magit's version")))
    magit-version))

(cl-eval-when (load eval) (magit-version t))

(provide 'magit)

(require 'magit-extras)

;; Local Variables:
;; indent-tabs-mode: nil
;; End:
;;; magit.el ends here<|MERGE_RESOLUTION|>--- conflicted
+++ resolved
@@ -684,7 +684,10 @@
 
 (put 'magit-diff-options 'permanent-local t)
 
-<<<<<<< HEAD
+;; This variable is only a temporary hack.  Eventually it
+;; will be possible to set these arguments in the diff popup.
+(defvar magit-diff-extra-options '("-M" "-C"))
+
 (defcustom magit-diff-auto-show
   '(commit stage-all log-oneline log-select)
   "Whether to automatically show relevant diff.
@@ -703,15 +706,6 @@
 This is especially useful when you would normally not look at the
 changes, e.g. because you are committing some binary files."
   :package-version '(magit . "2.1.0")
-=======
-;; This variable is only a temporary hack.  Eventually it
-;; will be possible to set these arguments in the diff popup.
-(defvar magit-diff-extra-options '("-M" "-C"))
-
-(defcustom magit-show-diffstat t
-  "Whether to show diffstat in diff and commit buffers."
-  :package-version '(magit . "2.0.0")
->>>>>>> d867fa35
   :group 'magit-diff
   :type 'sexp)
 
@@ -3923,63 +3917,9 @@
   (magit-completing-read prompt keys nil nil initial-input nil
                          (or (car magit-gpg-secret-key-hist) (car keys)))))
 
-<<<<<<< HEAD
 (defun magit-popup-read-file-name (prompt initial-input)
   (read-file-name prompt nil nil t initial-input))
 
-;;; (misplaced)
-;;;; Hunk Refinement
-;;;; Raw Diff Washing
-
-(defun magit-insert-diff (section file status &optional staged)
-  (let ((beg (point)))
-    (apply 'magit-git-insert "-c" "diff.submodule=short" "diff"
-           `(,@(and staged (list "--cached"))
-             ,@magit-diff-options "--" ,file))
-    (unless (eq (char-before) ?\n)
-      (insert "\n"))
-    (save-restriction
-      (narrow-to-region beg (point))
-      (goto-char beg)
-      (magit-wash-diff-section section)
-      (goto-char (point-max)))))
-
-(defun magit-wash-raw-diffs (&optional staged)
-  (let (previous)
-    (magit-wash-sequence
-     (lambda ()
-       (setq previous (magit-wash-raw-diff previous staged))))))
-
-(defun magit-wash-raw-diff (previous staged)
-  (when (looking-at
-         ":\\([0-7]+\\) \\([0-7]+\\) [0-9a-f]+ [0-9a-f]+ \\(.\\)[0-9]*\t\\([^\t\n]+\\)$")
-    (let ((file (magit-decode-git-path (match-string-no-properties 4)))
-          (status (cl-ecase (string-to-char (match-string-no-properties 3))
-                    (?A 'new)
-                    (?C 'copy)
-                    (?D 'deleted)
-                    (?M 'modified)
-                    (?T 'typechange)
-                    (?U 'unmerged)
-                    (?X 'unknown))))
-      (delete-region (point) (1+ (line-end-position)))
-      (unless (or ;; Unmerged files get two entries; we ignore the second.
-                  (equal file previous)
-                  ;; Ignore staged, unmerged files.
-                  (and staged (eq status 'unmerged)))
-        (magit-with-section (section diff file nil nil
-                                     (not (derived-mode-p
-                                           'magit-diff-mode
-                                           'magit-commit-mode)))
-          (if (not (magit-section-hidden section))
-              (magit-insert-diff section file status staged)
-            (setf (magit-section-diff-status section) status)
-            (setf (magit-section-needs-refresh-on-show section) t)
-            (magit-insert-diff-title status file nil))))
-      file)))
-
-=======
->>>>>>> d867fa35
 ;;; Modes (1)
 ;;;; Commit Mode
 ;;;;; Commit Core
@@ -4209,31 +4149,14 @@
       (setq section nil))))
 
 (defun magit-insert-unstaged-changes ()
-<<<<<<< HEAD
   (magit-git-insert-section (unstaged "Unstaged changes:")
-      #'magit-wash-raw-diffs
-    "diff-files"))
+      #'magit-wash-diffs
+    "-c" "diff.submodule=short" "diff" magit-diff-extra-options))
 
 (defun magit-insert-staged-changes ()
-  (let ((no-commit (not (magit-git-success "log" "-1" "HEAD"))))
-    (when (or no-commit (magit-anything-staged-p))
-      (let ((base (if no-commit (magit-git-string "mktree") "HEAD")))
-        (magit-git-insert-section (staged "Staged changes:")
-            (apply-partially #'magit-wash-raw-diffs t)
-          "diff-index" "--cached" base)))))
-=======
-  (let ((magit-current-diff-range (cons 'index 'working))
-        (magit-diff-options (copy-sequence magit-diff-options)))
-    (magit-git-insert-section (unstaged "Unstaged changes:")
-        #'magit-wash-diffs
-      "-c" "diff.submodule=short" "diff" magit-diff-extra-options)))
-
-(defun magit-insert-staged-changes ()
-  (let ((magit-current-diff-range (cons "HEAD" 'index)))
-    (magit-git-insert-section (staged "Staged changes:")
-        #'magit-wash-diffs
-      "-c" "diff.submodule=short" "diff" "--cached" magit-diff-extra-options)))
->>>>>>> d867fa35
+  (magit-git-insert-section (staged "Staged changes:")
+      #'magit-wash-diffs
+    "-c" "diff.submodule=short" "diff" "--cached" magit-diff-extra-options))
 
 (defun magit-insert-unpulled-or-recent-commits ()
   (let ((tracked (magit-get-tracked-branch nil t)))
@@ -6938,7 +6861,6 @@
     3))
 
 (defun magit-refresh-diff-buffer (range &optional working args)
-<<<<<<< HEAD
   (magit-git-insert-section
       (diffbuf (cond (working
                       (format "Changes from %s to working tree" range))
@@ -6949,7 +6871,8 @@
                      (t
                       (format "Changes in %s" range))))
       #'magit-wash-diffs
-    "diff" (and magit-show-diffstat "--patch-with-stat")
+    "diff" "-p" (and magit-show-diffstat "--stat")
+    magit-diff-extra-options
     range args magit-diff-options "--"))
 
 (defun magit-diff-auto-show-p (op)
@@ -6963,31 +6886,6 @@
     (?m "[m]inimal"       "minimal")
     (?p "[p]atience"      "patience")
     (?h "[h]istogram"     "histogram")))
-=======
-  (let ((magit-current-diff-range
-         (cond (working (cons range 'working))
-               ((null range) nil)
-               ((consp range)
-                (prog1 range
-                  (setq range (concat (car range) ".." (cdr range)))))
-               ((string-match "^\\([^.]+\\)\\.\\.\\([^.]\\)$" range)
-                (cons (match-string 1 range)
-                      (match-string 2 range))))))
-    (magit-git-insert-section
-        (diffbuf (cond (working
-                        (format "Changes from %s to working tree" range))
-                       ((not range)
-                        (if (member "--cached" args)
-                            "Staged changes"
-                          "Unstaged changes"))
-                       (t
-                        (format "Changes in %s" range))))
-        #'magit-wash-diffs
-      "diff" "-p" (magit-diff-U-arg)
-      (and magit-show-diffstat "--stat")
-      magit-diff-extra-options
-      range args "--")))
->>>>>>> d867fa35
 
 ;;;;; Diff Washing
 
@@ -7000,14 +6898,6 @@
           "\\([0-9]+\\|Bin\\(?: +[0-9]+ -> [0-9]+ bytes\\)?$\\) ?"
           "\\(\\+*\\)"   ; add
           "\\(-*\\)$"))  ; del
-
-<<<<<<< HEAD
-(defvar-local magit-diffstat-cached-sections nil)
-(put 'magit-diffstat-cached-sections 'permanent-local t)
-=======
-(defvar magit-current-diff-range nil
-  "Used internally when setting up magit diff sections.")
->>>>>>> d867fa35
 
 (defun magit-wash-diffs ()
   (let ((diffstats (magit-wash-diffstats)))
@@ -7044,90 +6934,6 @@
    ((looking-at "^\\* Unmerged path \\(.*\\)")
     (let ((dst (magit-decode-git-path (match-string 1))))
       (delete-region (point) (1+ (line-end-position)))
-<<<<<<< HEAD
-      (magit-with-section (section diffstat 'diffstat)
-        (insert " " file sep cnt " ")
-        (when add (insert (propertize add 'face 'magit-diff-add)))
-        (when del (insert (propertize del 'face 'magit-diff-del)))
-        (insert "\n")
-        (push section magit-diffstat-cached-sections)))))
-
-(defun magit-wash-diff ()
-  (magit-with-section (section diff (buffer-substring-no-properties
-                                     (line-beginning-position)
-                                     (line-end-position)))
-    (setq section (magit-wash-diff-section section))))
-
-(defun magit-wash-diff-section (section)
-  (cond ((re-search-forward "^\\* Unmerged path \\(.*\\)" nil t)
-         (forward-line 0)
-         (let ((file (magit-decode-git-path (match-string-no-properties 1))))
-           (delete-region (point) (line-end-position))
-           (insert "\tUnmerged " file "\n")
-           (setf (magit-section-diff-status section) 'unmerged)
-           (setf (magit-section-info section) file)
-           section))
-        ((re-search-forward "^diff" nil t)
-         (forward-line 0)
-         (let ((file (cond
-                      ((looking-at "^diff --git \\(\".*\"\\) \\(\".*\"\\)$")
-                       (substring (magit-decode-git-path
-                                   (match-string-no-properties 2)) 2))
-                      ((looking-at "^diff --git ./\\(.*\\) ./\\(.*\\)$")
-                       (match-string-no-properties 2))
-                      ((looking-at "^diff --cc +\\(.*\\)$")
-                       (match-string-no-properties 1))))
-               (end (save-excursion
-                      (forward-line) ;; skip over "diff" line
-                      (if (re-search-forward "^diff\\|^@@" nil t)
-                          (goto-char (match-beginning 0))
-                        (goto-char (point-max)))
-                      (point-marker))))
-           (when magit-diffstat-cached-sections
-             (setf (magit-section-info (pop magit-diffstat-cached-sections))
-                   file))
-           (let  ((status (cond
-                           ((looking-at "^diff --cc")
-                            'unmerged)
-                           ((save-excursion
-                              (re-search-forward "^new file" end t))
-                            'new)
-                           ((save-excursion
-                              (re-search-forward "^deleted" end t))
-                            (setf (magit-section-hidden section) t)
-                            'deleted)
-                           ((save-excursion
-                              (re-search-forward "^rename" end t))
-                            'renamed)
-                           (t
-                            'modified)))
-                  (file2 (cond
-                          ((save-excursion
-                             (re-search-forward "^rename from \\(.*\\)"
-                                                    end t))
-                           (match-string-no-properties 1)))))
-             (setf (magit-section-diff-status section) status)
-             (setf (magit-section-info        section) file)
-             (setf (magit-section-diff-file2  section) (or file2 file))
-             (magit-insert-diff-title status file file2)
-             (when (re-search-forward
-                    "\\(--- \\(.*\\)\n\\+\\+\\+ \\(.*\\)\n\\)" nil t)
-               (magit-put-face-property (match-beginning 1) (match-end 1)
-                                        'magit-diff-hunk-header)
-               (magit-put-face-property (match-beginning 2) (match-end 2)
-                                        'magit-diff-file-header)
-               (magit-put-face-property (match-beginning 3) (match-end 3)
-                                        'magit-diff-file-header))
-             (goto-char end)
-             (magit-wash-sequence #'magit-wash-hunk)))
-         section)))
-
-(defun magit-insert-diff-title (status file file2)
-  (insert (format "\t%-10s " (capitalize (symbol-name status)))
-          file
-          (if (eq status 'renamed) (format "   (from %s)" file2) "")
-          "\n"))
-=======
       (unless (derived-mode-p 'magit-status-mode)
         (magit-with-section
             (section diff dst (propertize (format "unmerged   %s\n" dst)
@@ -7163,7 +6969,6 @@
         (when modes
           (magit-with-section (s hunk) (insert modes)))
         (magit-wash-sequence #'magit-wash-hunk))))))
->>>>>>> d867fa35
 
 (defun magit-wash-hunk ()
   (when (looking-at "^@@\\(@\\)?.+")
