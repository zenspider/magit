--- conflicted
+++ resolved
@@ -142,14 +142,12 @@
 
 ;;; Code:
 
-<<<<<<< HEAD
 (eval-when-compile
-  (require 'cl)
   (require 'grep))
+
 (require 'epa)
-=======
 (require 'cl-lib)
->>>>>>> 719c3cee
+
 (require 'log-edit)
 (require 'easymenu)
 (require 'diff-mode)
@@ -3378,7 +3376,6 @@
 
 (defun magit-present-log-line (line)
   "The default log line generator."
-<<<<<<< HEAD
   (let ((graph (magit-log-line-chart line))
         (sha1 (magit-log-line-sha1 line))
         (refs (magit-log-line-refs line))
@@ -3391,7 +3388,7 @@
               (let ((colored-labels
                      (delete nil
                              (mapcar (lambda (r)
-                                       (destructuring-bind (label face)
+                                       (cl-destructuring-bind (label face)
                                            (magit-ref-get-label-color r)
                                          (and label
                                               (propertize label 'face face))))
@@ -3429,42 +3426,6 @@
                           " - ")))
             (if (equal rhs "") lhs (concat lhs space rhs)))
         lhs))))
-=======
-  (let* ((string-refs
-          (when refs
-            (let ((colored-labels
-                   (delete nil
-                           (mapcar (lambda (r)
-                                     (cl-destructuring-bind (label face)
-                                         (magit-ref-get-label-color r)
-                                       (and label
-                                            (propertize label 'face face))))
-                                   refs))))
-              (concat
-               (mapconcat 'identity colored-labels " ")
-               " "))))
-         (lhs (concat
-               (if sha1
-                   (propertize sha1 'face 'magit-log-sha1)
-                 (insert-char ? magit-sha1-abbrev-length))
-               " "
-               graph
-               string-refs
-               (when message
-                 (propertize message 'face 'magit-log-message)))))
-    (if magit-log-show-author-date
-        (let* ((rhs (concat
-                     (when author
-                       (concat (propertize author 'face 'magit-log-author) " "))
-                     (when date
-                       (concat (propertize date 'face 'magit-log-date) " "))))
-               (sep-length (- (window-width) (length lhs) (length rhs)))
-               (space (if (wholenump sep-length)
-                          (make-string sep-length ?\ )
-                        " - ")))
-          (if (equal rhs "") lhs (concat lhs space rhs)))
-      lhs)))
->>>>>>> 719c3cee
 
 (defvar magit-log-count ()
   "Internal var used to count the number of logs actually added in a buffer.")
