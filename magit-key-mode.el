--- conflicted
+++ resolved
@@ -146,12 +146,8 @@
     (merging
      (man-page "git-merge")
      (actions
-<<<<<<< HEAD
-      ("m" "Merge" magit-manual-merge)
+      ("m" "Merge" magit-merge)
       ("A" "Abort" magit-merge-abort))
-=======
-      ("m" "Merge" magit-merge))
->>>>>>> fc32613a
      (switches
       ("-ff" "Fast-forward only" "--ff-only")
       ("-nf" "No fast-forward" "--no-ff")
